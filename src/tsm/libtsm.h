--- conflicted
+++ resolved
@@ -203,13 +203,10 @@
 void tsm_screen_sb_page_up(struct tsm_screen *con, unsigned int num);
 void tsm_screen_sb_page_down(struct tsm_screen *con, unsigned int num);
 void tsm_screen_sb_reset(struct tsm_screen *con);
-<<<<<<< HEAD
 int tsm_screen_sb_count(struct tsm_screen *con);
 int tsm_screen_sb_depth(struct tsm_screen *con);
-=======
 unsigned int tsm_screen_sb_get_line_count(struct tsm_screen *con);
 unsigned int tsm_screen_sb_get_line_pos(struct tsm_screen *con);
->>>>>>> 69922bde
 
 void tsm_screen_set_def_attr(struct tsm_screen *con,
 			     const struct tsm_screen_attr *attr);
