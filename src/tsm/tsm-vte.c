/*
 * libtsm - VT Emulator
 *
 * Copyright (c) 2019-2020 Fredrik Wikstrom <fredrik@a500.org>
 * Copyright (c) 2018 Aetf <aetf@unlimitedcodeworks.xyz>
 * Copyright (c) 2011-2013 David Herrmann <dh.herrmann@gmail.com>
 *
 * Permission is hereby granted, free of charge, to any person obtaining
 * a copy of this software and associated documentation files
 * (the "Software"), to deal in the Software without restriction, including
 * without limitation the rights to use, copy, modify, merge, publish,
 * distribute, sublicense, and/or sell copies of the Software, and to
 * permit persons to whom the Software is furnished to do so, subject to
 * the following conditions:
 *
 * The above copyright notice and this permission notice shall be included
 * in all copies or substantial portions of the Software.
 *
 * THE SOFTWARE IS PROVIDED "AS IS", WITHOUT WARRANTY OF ANY KIND, EXPRESS
 * OR IMPLIED, INCLUDING BUT NOT LIMITED TO THE WARRANTIES OF
 * MERCHANTABILITY, FITNESS FOR A PARTICULAR PURPOSE AND NONINFRINGEMENT.
 * IN NO EVENT SHALL THE AUTHORS OR COPYRIGHT HOLDERS BE LIABLE FOR ANY
 * CLAIM, DAMAGES OR OTHER LIABILITY, WHETHER IN AN ACTION OF CONTRACT,
 * TORT OR OTHERWISE, ARISING FROM, OUT OF OR IN CONNECTION WITH THE
 * SOFTWARE OR THE USE OR OTHER DEALINGS IN THE SOFTWARE.
 */

/*
 * Virtual Terminal Emulator
 * This is the VT implementation. It is written from scratch. It uses the
 * screen state-machine as output and is tightly bound to it. It supports
 * functionality from vt100 up to vt500 series. It doesn't implement an
 * explicitly selected terminal but tries to support the most important commands
 * to be compatible with existing implementations. However, full vt102
 * compatibility is the least that is provided.
 *
 * The main parser in this file controls the parser-state and dispatches the
 * actions to the related handlers. The parser is based on the state-diagram
 * from Paul Williams: http://vt100.net/emu/
 * It is written from scratch, though.
 * This parser is fully compatible up to the vt500 series. It requires UTF-8 and
 * does not support any other input encoding. The G0 and G1 sets are therefore
 * defined as subsets of UTF-8. You may still map G0-G3 into GL, though.
 *
 * However, the CSI/DCS/etc handlers are not designed after a specific VT
 * series. We try to support all vt102 commands but implement several other
 * often used sequences, too. Feel free to add further.
 */

#include "libtsm-int.h"
#include "libtsm.h"
#include "shl-llog.h"

#include <errno.h>
#include <stdio.h>
#include <stdlib.h>
#include <string.h>
#include <xkbcommon/xkbcommon-keysyms.h>

#ifdef _MSC_VER
#define ESC "\x1b"
#else
#define ESC "\e"
#endif

#define LLOG_SUBSYSTEM "tsm-vte"

/* Input parser states */
enum parser_state {
	STATE_NONE,       /* placeholder */
	STATE_GROUND,     /* initial state and ground */
	STATE_ESC,        /* ESC sequence was started */
	STATE_ESC_INT,    /* intermediate escape characters */
	STATE_CSI_ENTRY,  /* starting CSI sequence */
	STATE_CSI_PARAM,  /* CSI parameters */
	STATE_CSI_INT,    /* intermediate CSI characters */
	STATE_CSI_IGNORE, /* CSI error; ignore this CSI sequence */
	STATE_DCS_ENTRY,  /* starting DCS sequence */
	STATE_DCS_PARAM,  /* DCS parameters */
	STATE_DCS_INT,    /* intermediate DCS characters */
	STATE_DCS_PASS,   /* DCS data passthrough */
	STATE_DCS_IGNORE, /* DCS error; ignore this DCS sequence */
	STATE_OSC_STRING, /* parsing OCS sequence */
	STATE_ST_IGNORE,  /* unimplemented seq; ignore until ST */
	STATE_NUM
};

/* Input parser actions */
enum parser_action {
	ACTION_NONE,         /* placeholder */
	ACTION_IGNORE,       /* ignore the character entirely */
	ACTION_PRINT,        /* print the character on the console */
	ACTION_EXECUTE,      /* execute single control character (C0/C1) */
	ACTION_CLEAR,        /* clear current parameter state */
	ACTION_COLLECT,      /* collect intermediate character */
	ACTION_PARAM,        /* collect parameter character */
	ACTION_ESC_DISPATCH, /* dispatch escape sequence */
	ACTION_CSI_DISPATCH, /* dispatch csi sequence */
	ACTION_DCS_START,    /* start of DCS data */
	ACTION_DCS_COLLECT,  /* collect DCS data */
	ACTION_DCS_END,      /* end of DCS data */
	ACTION_OSC_START,    /* start of OSC data */
	ACTION_OSC_COLLECT,  /* collect OSC data */
	ACTION_OSC_END,      /* end of OSC data */
	ACTION_NUM
};

/* CSI flags */
#define CSI_BANG 0x0001   /* CSI: ! */
#define CSI_CASH 0x0002   /* CSI: $ */
#define CSI_WHAT 0x0004   /* CSI: ? */
#define CSI_GT 0x0008     /* CSI: > */
#define CSI_SPACE 0x0010  /* CSI:   */
#define CSI_SQUOTE 0x0020 /* CSI: ' */
#define CSI_DQUOTE 0x0040 /* CSI: " */
#define CSI_MULT 0x0080   /* CSI: * */
#define CSI_PLUS 0x0100   /* CSI: + */
#define CSI_POPEN 0x0200  /* CSI: ( */
#define CSI_PCLOSE 0x0400 /* CSI: ) */

/* max CSI arguments */
#define CSI_ARG_MAX 16

/* max length of an OSC code */
#define OSC_MAX_LEN 128

/* terminal flags */
#define FLAG_CURSOR_KEY_MODE 0x00000001         /* DEC cursor key mode */
#define FLAG_KEYPAD_APPLICATION_MODE 0x00000002 /* DEC keypad application mode; TODO: toggle on numlock? */
#define FLAG_LINE_FEED_NEW_LINE_MODE 0x00000004 /* DEC line-feed/new-line mode */
#define FLAG_8BIT_MODE 0x00000008               /* Disable UTF-8 mode and enable 8bit compatible mode */
#define FLAG_7BIT_MODE 0x00000010               /* Disable 8bit mode and use 7bit compatible mode */
#define FLAG_USE_C1 0x00000020                  /* Explicitly use 8bit C1 codes; TODO: implement */
#define FLAG_KEYBOARD_ACTION_MODE 0x00000040    /* Disable keyboard; TODO: implement? */
#define FLAG_INSERT_REPLACE_MODE 0x00000080     /* Enable insert mode */
#define FLAG_SEND_RECEIVE_MODE 0x00000100       /* Disable local echo */
#define FLAG_TEXT_CURSOR_MODE 0x00000200        /* Show cursor */
#define FLAG_INVERSE_SCREEN_MODE 0x00000400     /* Inverse colors */
#define FLAG_ORIGIN_MODE 0x00000800             /* Relative origin for cursor */
#define FLAG_AUTO_WRAP_MODE 0x00001000          /* Auto line wrap mode */
#define FLAG_AUTO_REPEAT_MODE 0x00002000        /* Auto repeat key press; TODO: implement */
#define FLAG_NATIONAL_CHARSET_MODE 0x00004000   /* Send keys from nation charsets; TODO: implement */
#define FLAG_BACKGROUND_COLOR_ERASE_MODE 0x00008000 /* Set background color on erase (bce) */
#define FLAG_PREPEND_ESCAPE 0x00010000              /* Prepend escape character to next output */
#define FLAG_TITE_INHIBIT_MODE 0x00020000           /* Prevent switching to alternate screen buffer */

struct vte_saved_state {
	unsigned int cursor_x;
	unsigned int cursor_y;
	struct tsm_screen_attr cattr;
	tsm_vte_charset **gl;
	tsm_vte_charset **gr;
	bool wrap_mode;
	bool origin_mode;
};

struct tsm_vte {
	unsigned long ref;
	tsm_log_t llog;
	void *llog_data;
	struct tsm_screen *con;
	tsm_vte_write_cb write_cb;
	void *data;
	char *palette_name;
	bool backspace_sends_delete;

	struct tsm_utf8_mach *mach;
	unsigned long parse_cnt;

	unsigned int state;
	unsigned int csi_argc;
	int csi_argv[CSI_ARG_MAX];
	unsigned int csi_flags;

	tsm_vte_bell_cb bell_cb;
	void *bell_data;

	uint32_t dcs_func;

	tsm_vte_osc_cb osc_cb;
	void *osc_data;
	unsigned int osc_len;
	char osc_arg[OSC_MAX_LEN];

	tsm_vte_mouse_cb mouse_cb;
	void *mouse_data;
	unsigned int mouse_mode;
	unsigned int mouse_event;
	unsigned int mouse_last_col;
	unsigned int mouse_last_row;

	uint8_t (*custom_palette_storage)[3];
	uint8_t (*palette)[3];
	struct tsm_screen_attr def_attr;
	struct tsm_screen_attr cattr;
	unsigned int flags;

	tsm_vte_charset **gl;
	tsm_vte_charset **gr;
	tsm_vte_charset **glt;
	tsm_vte_charset **grt;
	tsm_vte_charset *g0;
	tsm_vte_charset *g1;
	tsm_vte_charset *g2;
	tsm_vte_charset *g3;

	struct vte_saved_state saved_state;
	unsigned int alt_cursor_x;
	unsigned int alt_cursor_y;
};

static uint8_t color_palette_legacy[TSM_COLOR_NUM][3] = {
	[TSM_COLOR_BLACK] = {0, 0, 0},             /* black */
	[TSM_COLOR_RED] = {205, 0, 0},             /* red */
	[TSM_COLOR_GREEN] = {0, 205, 0},           /* green */
	[TSM_COLOR_YELLOW] = {205, 205, 0},        /* yellow */
	[TSM_COLOR_BLUE] = {0, 0, 238},            /* blue */
	[TSM_COLOR_MAGENTA] = {205, 0, 205},       /* magenta */
	[TSM_COLOR_CYAN] = {0, 205, 205},          /* cyan */
	[TSM_COLOR_LIGHT_GREY] = {229, 229, 229},  /* light grey */
	[TSM_COLOR_DARK_GREY] = {127, 127, 127},   /* dark grey */
	[TSM_COLOR_LIGHT_RED] = {255, 0, 0},       /* light red */
	[TSM_COLOR_LIGHT_GREEN] = {0, 255, 0},     /* light green */
	[TSM_COLOR_LIGHT_YELLOW] = {255, 255, 0},  /* light yellow */
	[TSM_COLOR_LIGHT_BLUE] = {92, 92, 255},    /* light blue */
	[TSM_COLOR_LIGHT_MAGENTA] = {255, 0, 255}, /* light magenta */
	[TSM_COLOR_LIGHT_CYAN] = {0, 255, 255},    /* light cyan */
	[TSM_COLOR_WHITE] = {255, 255, 255},       /* white */

	[TSM_COLOR_FOREGROUND] = {229, 229, 229}, /* light grey */
	[TSM_COLOR_BACKGROUND] = {0, 0, 0},       /* black */
};

// vga palette from https://en.wikipedia.org/wiki/ANSI_escape_code
static uint8_t color_palette_vga[TSM_COLOR_NUM][3] = {
	[TSM_COLOR_BLACK] = {0, 0, 0},              /* black */
	[TSM_COLOR_RED] = {170, 0, 0},              /* red */
	[TSM_COLOR_GREEN] = {0, 170, 0},            /* green */
	[TSM_COLOR_YELLOW] = {170, 85, 0},          /* yellow */
	[TSM_COLOR_BLUE] = {0, 0, 170},             /* blue */
	[TSM_COLOR_MAGENTA] = {170, 0, 170},        /* magenta */
	[TSM_COLOR_CYAN] = {0, 170, 170},           /* cyan */
	[TSM_COLOR_LIGHT_GREY] = {170, 170, 170},   /* light grey */
	[TSM_COLOR_DARK_GREY] = {85, 85, 85},       /* dark grey */
	[TSM_COLOR_LIGHT_RED] = {255, 85, 85},      /* light red */
	[TSM_COLOR_LIGHT_GREEN] = {85, 255, 85},    /* light green */
	[TSM_COLOR_LIGHT_YELLOW] = {255, 255, 85},  /* light yellow */
	[TSM_COLOR_LIGHT_BLUE] = {85, 85, 255},     /* light blue */
	[TSM_COLOR_LIGHT_MAGENTA] = {255, 85, 255}, /* light magenta */
	[TSM_COLOR_LIGHT_CYAN] = {85, 255, 255},    /* light cyan */
	[TSM_COLOR_WHITE] = {255, 255, 255},        /* white */

	[TSM_COLOR_FOREGROUND] = {170, 170, 170}, /* light grey */
	[TSM_COLOR_BACKGROUND] = {0, 0, 0},       /* black */
};

static uint8_t color_palette_solarized[TSM_COLOR_NUM][3] = {
	[TSM_COLOR_BLACK] = {7, 54, 66},             /* black */
	[TSM_COLOR_RED] = {220, 50, 47},             /* red */
	[TSM_COLOR_GREEN] = {133, 153, 0},           /* green */
	[TSM_COLOR_YELLOW] = {181, 137, 0},          /* yellow */
	[TSM_COLOR_BLUE] = {38, 139, 210},           /* blue */
	[TSM_COLOR_MAGENTA] = {211, 54, 130},        /* magenta */
	[TSM_COLOR_CYAN] = {42, 161, 152},           /* cyan */
	[TSM_COLOR_LIGHT_GREY] = {238, 232, 213},    /* light grey */
	[TSM_COLOR_DARK_GREY] = {0, 43, 54},         /* dark grey */
	[TSM_COLOR_LIGHT_RED] = {203, 75, 22},       /* light red */
	[TSM_COLOR_LIGHT_GREEN] = {88, 110, 117},    /* light green */
	[TSM_COLOR_LIGHT_YELLOW] = {101, 123, 131},  /* light yellow */
	[TSM_COLOR_LIGHT_BLUE] = {131, 148, 150},    /* light blue */
	[TSM_COLOR_LIGHT_MAGENTA] = {108, 113, 196}, /* light magenta */
	[TSM_COLOR_LIGHT_CYAN] = {147, 161, 161},    /* light cyan */
	[TSM_COLOR_WHITE] = {253, 246, 227},         /* white */

	[TSM_COLOR_FOREGROUND] = {238, 232, 213}, /* light grey */
	[TSM_COLOR_BACKGROUND] = {7, 54, 66},     /* black */
};

static uint8_t color_palette_solarized_black[TSM_COLOR_NUM][3] = {
	[TSM_COLOR_BLACK] = {0, 0, 0},               /* black */
	[TSM_COLOR_RED] = {220, 50, 47},             /* red */
	[TSM_COLOR_GREEN] = {133, 153, 0},           /* green */
	[TSM_COLOR_YELLOW] = {181, 137, 0},          /* yellow */
	[TSM_COLOR_BLUE] = {38, 139, 210},           /* blue */
	[TSM_COLOR_MAGENTA] = {211, 54, 130},        /* magenta */
	[TSM_COLOR_CYAN] = {42, 161, 152},           /* cyan */
	[TSM_COLOR_LIGHT_GREY] = {238, 232, 213},    /* light grey */
	[TSM_COLOR_DARK_GREY] = {0, 43, 54},         /* dark grey */
	[TSM_COLOR_LIGHT_RED] = {203, 75, 22},       /* light red */
	[TSM_COLOR_LIGHT_GREEN] = {88, 110, 117},    /* light green */
	[TSM_COLOR_LIGHT_YELLOW] = {101, 123, 131},  /* light yellow */
	[TSM_COLOR_LIGHT_BLUE] = {131, 148, 150},    /* light blue */
	[TSM_COLOR_LIGHT_MAGENTA] = {108, 113, 196}, /* light magenta */
	[TSM_COLOR_LIGHT_CYAN] = {147, 161, 161},    /* light cyan */
	[TSM_COLOR_WHITE] = {253, 246, 227},         /* white */

	[TSM_COLOR_FOREGROUND] = {238, 232, 213}, /* light grey */
	[TSM_COLOR_BACKGROUND] = {0, 0, 0},       /* black */
};

static uint8_t color_palette_solarized_white[TSM_COLOR_NUM][3] = {
	[TSM_COLOR_BLACK] = {7, 54, 66},             /* black */
	[TSM_COLOR_RED] = {220, 50, 47},             /* red */
	[TSM_COLOR_GREEN] = {133, 153, 0},           /* green */
	[TSM_COLOR_YELLOW] = {181, 137, 0},          /* yellow */
	[TSM_COLOR_BLUE] = {38, 139, 210},           /* blue */
	[TSM_COLOR_MAGENTA] = {211, 54, 130},        /* magenta */
	[TSM_COLOR_CYAN] = {42, 161, 152},           /* cyan */
	[TSM_COLOR_LIGHT_GREY] = {238, 232, 213},    /* light grey */
	[TSM_COLOR_DARK_GREY] = {0, 43, 54},         /* dark grey */
	[TSM_COLOR_LIGHT_RED] = {203, 75, 22},       /* light red */
	[TSM_COLOR_LIGHT_GREEN] = {88, 110, 117},    /* light green */
	[TSM_COLOR_LIGHT_YELLOW] = {101, 123, 131},  /* light yellow */
	[TSM_COLOR_LIGHT_BLUE] = {131, 148, 150},    /* light blue */
	[TSM_COLOR_LIGHT_MAGENTA] = {108, 113, 196}, /* light magenta */
	[TSM_COLOR_LIGHT_CYAN] = {147, 161, 161},    /* light cyan */
	[TSM_COLOR_WHITE] = {253, 246, 227},         /* white */

	[TSM_COLOR_FOREGROUND] = {7, 54, 66},     /* black */
	[TSM_COLOR_BACKGROUND] = {238, 232, 213}, /* light grey */
};

static uint8_t color_palette_soft_black[TSM_COLOR_NUM][3] = {
	[TSM_COLOR_BLACK] = {0x3f, 0x3f, 0x3f},         /* black */
	[TSM_COLOR_RED] = {0x70, 0x50, 0x50},           /* red */
	[TSM_COLOR_GREEN] = {0x60, 0xb4, 0x8a},         /* green */
	[TSM_COLOR_YELLOW] = {0xdf, 0xaf, 0x8f},        /* yellow */
	[TSM_COLOR_BLUE] = {0x9a, 0xb8, 0xd7},          /* blue */
	[TSM_COLOR_MAGENTA] = {0xdc, 0x8c, 0xc3},       /* magenta */
	[TSM_COLOR_CYAN] = {0x8c, 0xd0, 0xd3},          /* cyan */
	[TSM_COLOR_LIGHT_GREY] = {0xff, 0xff, 0xff},    /* light grey */
	[TSM_COLOR_DARK_GREY] = {0x70, 0x90, 0x80},     /* dark grey */
	[TSM_COLOR_LIGHT_RED] = {0xdc, 0xa3, 0xa3},     /* light red */
	[TSM_COLOR_LIGHT_GREEN] = {0x72, 0xd5, 0xa3},   /* light green */
	[TSM_COLOR_LIGHT_YELLOW] = {0xf0, 0xdf, 0xaf},  /* light yellow */
	[TSM_COLOR_LIGHT_BLUE] = {0x94, 0xbf, 0xf3},    /* light blue */
	[TSM_COLOR_LIGHT_MAGENTA] = {0xec, 0x93, 0xd3}, /* light magenta */
	[TSM_COLOR_LIGHT_CYAN] = {0x93, 0xe0, 0xe3},    /* light cyan */
	[TSM_COLOR_WHITE] = {0xdc, 0xdc, 0xcc},         /* white */

	[TSM_COLOR_FOREGROUND] = {0xdc, 0xdc, 0xcc}, /* white */
	[TSM_COLOR_BACKGROUND] = {0x2c, 0x2c, 0x2c}, /* light grey */
};

static uint8_t color_palette_base16_dark[TSM_COLOR_NUM][3] = {
	[TSM_COLOR_BLACK] = {0x00, 0x00, 0x00},         /* black */
	[TSM_COLOR_RED] = {0xab, 0x46, 0x42},           /* red, base08 */
	[TSM_COLOR_GREEN] = {0xa1, 0xb5, 0x6c},         /* green, base0B */
	[TSM_COLOR_YELLOW] = {0xf7, 0xca, 0x88},        /* yellow, base0A */
	[TSM_COLOR_BLUE] = {0x7c, 0xaf, 0xc2},          /* blue, base0D */
	[TSM_COLOR_MAGENTA] = {0xba, 0x8b, 0xaf},       /* magenta, base0E */
	[TSM_COLOR_CYAN] = {0x86, 0xc1, 0xb9},          /* cyan, base0C */
	[TSM_COLOR_LIGHT_GREY] = {0xaa, 0xaa, 0xaa},    /* light grey */
	[TSM_COLOR_DARK_GREY] = {0x55, 0x55, 0x55},     /* dark grey */
	[TSM_COLOR_LIGHT_RED] = {0xab, 0x46, 0x42},     /* red, base08 */
	[TSM_COLOR_LIGHT_GREEN] = {0xa1, 0xb5, 0x6c},   /* green, base0B */
	[TSM_COLOR_LIGHT_YELLOW] = {0xf7, 0xca, 0x88},  /* yellow, base0A */
	[TSM_COLOR_LIGHT_BLUE] = {0x7c, 0xaf, 0xc2},    /* blue, base0D */
	[TSM_COLOR_LIGHT_MAGENTA] = {0xba, 0x8b, 0xaf}, /* magenta, base0E */
	[TSM_COLOR_LIGHT_CYAN] = {0x86, 0xc1, 0xb9},    /* cyan, base0C */
	[TSM_COLOR_WHITE] = {0xff, 0xff, 0xff},         /* white */

	[TSM_COLOR_FOREGROUND] = {0xd8, 0xd8, 0xd8}, /* light grey */
	[TSM_COLOR_BACKGROUND] = {0x18, 0x18, 0x18}, /* dark grey */
};

static uint8_t color_palette_base16_light[TSM_COLOR_NUM][3] = {
	[TSM_COLOR_BLACK] = {0x00, 0x00, 0x00},         /* black */
	[TSM_COLOR_RED] = {0xab, 0x46, 0x42},           /* red, base08 */
	[TSM_COLOR_GREEN] = {0xa1, 0xb5, 0x6c},         /* green, base0B */
	[TSM_COLOR_YELLOW] = {0xf7, 0xca, 0x88},        /* yellow, base0A */
	[TSM_COLOR_BLUE] = {0x7c, 0xaf, 0xc2},          /* blue, base0D */
	[TSM_COLOR_MAGENTA] = {0xba, 0x8b, 0xaf},       /* magenta, base0E */
	[TSM_COLOR_CYAN] = {0x86, 0xc1, 0xb9},          /* cyan, base0C */
	[TSM_COLOR_LIGHT_GREY] = {0xaa, 0xaa, 0xaa},    /* light grey */
	[TSM_COLOR_DARK_GREY] = {0x55, 0x55, 0x55},     /* dark grey */
	[TSM_COLOR_LIGHT_RED] = {0xab, 0x46, 0x42},     /* red, base08 */
	[TSM_COLOR_LIGHT_GREEN] = {0xa1, 0xb5, 0x6c},   /* green, base0B */
	[TSM_COLOR_LIGHT_YELLOW] = {0xf7, 0xca, 0x88},  /* yellow, base0A */
	[TSM_COLOR_LIGHT_BLUE] = {0x7c, 0xaf, 0xc2},    /* blue, base0D */
	[TSM_COLOR_LIGHT_MAGENTA] = {0xba, 0x8b, 0xaf}, /* magenta, base0E */
	[TSM_COLOR_LIGHT_CYAN] = {0x86, 0xc1, 0xb9},    /* cyan, base0C */
	[TSM_COLOR_WHITE] = {0xff, 0xff, 0xff},         /* white */

	[TSM_COLOR_FOREGROUND] = {0x18, 0x18, 0x18}, /* dark grey */
	[TSM_COLOR_BACKGROUND] = {0xd8, 0xd8, 0xd8}, /* light grey */
};

static uint8_t (*get_palette(struct tsm_vte *vte))[3]
{
	if (!vte->palette_name)
		return color_palette_legacy;

	if (!strcmp(vte->palette_name, "custom") && vte->custom_palette_storage)
		return vte->custom_palette_storage;
	if (!strcmp(vte->palette_name, "solarized"))
		return color_palette_solarized;
	if (!strcmp(vte->palette_name, "solarized-black"))
		return color_palette_solarized_black;
	if (!strcmp(vte->palette_name, "solarized-white"))
		return color_palette_solarized_white;
	if (!strcmp(vte->palette_name, "soft-black"))
		return color_palette_soft_black;
	if (!strcmp(vte->palette_name, "base16-dark"))
		return color_palette_base16_dark;
	if (!strcmp(vte->palette_name, "base16-light"))
		return color_palette_base16_light;
	if (!strcmp(vte->palette_name, "vga"))
		return color_palette_vga;
	if (!strcmp(vte->palette_name, "legacy"))
		return color_palette_legacy;

	return color_palette_legacy;
}

/* Several effects may occur when non-RGB colors are used. For instance, if bold
 * is enabled, then a dark color code is always converted to a light color to
 * simulate bold (even though bold may actually be supported!). To support this,
 * we need to differentiate between a set color-code and a set rgb-color.
 * This function actually converts a set color-code into an RGB color. This must
 * be called before passing the attribute to the console layer so the console
 * layer can always work with RGB values and does not have to care for color
 * codes. */
static void to_rgb(struct tsm_vte *vte, struct tsm_screen_attr *attr)
{
	int8_t code;

	code = attr->fccode;
	if (code >= 0) {
		/* bold causes light colors */
		if (attr->bold && code < 8)
			code += 8;
		if (code >= TSM_COLOR_NUM)
			code = TSM_COLOR_FOREGROUND;

		attr->fr = vte->palette[code][0];
		attr->fg = vte->palette[code][1];
		attr->fb = vte->palette[code][2];
	}

	code = attr->bccode;
	if (code >= 0) {
		if (code >= TSM_COLOR_NUM)
			code = TSM_COLOR_BACKGROUND;

		attr->br = vte->palette[code][0];
		attr->bg = vte->palette[code][1];
		attr->bb = vte->palette[code][2];
	}
}

static void copy_fcolor(struct tsm_screen_attr *dest, const struct tsm_screen_attr *src)
{
	dest->fccode = src->fccode;
	dest->fr = src->fr;
	dest->fg = src->fg;
	dest->fb = src->fb;
}

static void copy_bcolor(struct tsm_screen_attr *dest, const struct tsm_screen_attr *src)
{
	dest->bccode = src->bccode;
	dest->br = src->br;
	dest->bg = src->bg;
	dest->bb = src->bb;
}

SHL_EXPORT
int tsm_vte_new(struct tsm_vte **out, struct tsm_screen *con, tsm_vte_write_cb write_cb, void *data,
				tsm_log_t log, void *log_data)
{
	struct tsm_vte *vte;
	int ret;

	if (!out || !con || !write_cb)
		return -EINVAL;

	vte = malloc(sizeof(*vte));
	if (!vte)
		return -ENOMEM;

	memset(vte, 0, sizeof(*vte));
	vte->ref = 1;
	vte->llog = log;
	vte->llog_data = log_data;
	vte->con = con;
	vte->write_cb = write_cb;
	vte->data = data;
	vte->backspace_sends_delete = false;
	vte->osc_cb = NULL;
	vte->osc_data = NULL;
	vte->mouse_cb = NULL;
	vte->mouse_data = NULL;
	vte->custom_palette_storage = NULL;
	vte->palette = get_palette(vte);
	vte->def_attr.fccode = TSM_COLOR_FOREGROUND;
	vte->def_attr.bccode = TSM_COLOR_BACKGROUND;
	to_rgb(vte, &vte->def_attr);

	ret = tsm_utf8_mach_new(&vte->mach);
	if (ret)
		goto err_free;

	tsm_vte_reset(vte);
	tsm_screen_erase_screen(vte->con, false);

	llog_debug(vte, "new vte object");
	tsm_screen_ref(vte->con);
	*out = vte;
	return 0;

err_free:
	free(vte);
	return ret;
}

SHL_EXPORT
void tsm_vte_ref(struct tsm_vte *vte)
{
	if (!vte)
		return;

	vte->ref++;
}

SHL_EXPORT
void tsm_vte_unref(struct tsm_vte *vte)
{
	if (!vte || !vte->ref)
		return;

	if (--vte->ref)
		return;

	llog_debug(vte, "destroying vte object");
	free(vte->palette_name);
	tsm_screen_unref(vte->con);
	tsm_utf8_mach_free(vte->mach);
	free(vte->custom_palette_storage);
	free(vte);
}

SHL_EXPORT
void tsm_vte_set_bell_cb(struct tsm_vte *vte, tsm_vte_bell_cb bell_cb, void *bell_data)
{
	if (!vte)
		return;

	vte->bell_cb = bell_cb;
	vte->bell_data = bell_data;
}

SHL_EXPORT
void tsm_vte_set_osc_cb(struct tsm_vte *vte, tsm_vte_osc_cb osc_cb, void *osc_data)
{
	if (!vte)
		return;

	vte->osc_cb = osc_cb;
	vte->osc_data = osc_data;
}

SHL_EXPORT
void tsm_vte_set_mouse_cb(struct tsm_vte *vte, tsm_vte_mouse_cb mouse_cb, void *mouse_data)
{
	if (!vte)
		return;

	vte->mouse_cb = mouse_cb;
	vte->mouse_data = mouse_data;
}

static int vte_update_palette(struct tsm_vte *vte)
{
	vte->palette = get_palette(vte);
	vte->def_attr.fccode = TSM_COLOR_FOREGROUND;
	vte->def_attr.bccode = TSM_COLOR_BACKGROUND;

	to_rgb(vte, &vte->def_attr);
	memcpy(&vte->cattr, &vte->def_attr, sizeof(vte->cattr));

	tsm_screen_set_def_attr(vte->con, &vte->def_attr);
	tsm_screen_erase_screen(vte->con, false);

	return 0;
}

SHL_EXPORT
int tsm_vte_set_palette(struct tsm_vte *vte, const char *palette_name)
{
	char *tmp = NULL;

	if (!vte)
		return -EINVAL;

	if (palette_name) {
		tmp = strdup(palette_name);
		if (!tmp)
			return -ENOMEM;
	}

	free(vte->palette_name);
	vte->palette_name = tmp;

	return vte_update_palette(vte);
}

SHL_EXPORT
int tsm_vte_set_custom_palette(struct tsm_vte *vte, uint8_t (*palette)[3])
{
	const size_t palette_byte_size = sizeof(color_palette_legacy);
	uint8_t (*tmp)[3] = NULL;

	if (!vte)
		return -EINVAL;

	if (palette) {
		tmp = malloc(palette_byte_size);
		if (!tmp)
			return -ENOMEM;
		memcpy(tmp, palette, palette_byte_size);
	}

	free(vte->custom_palette_storage);
	vte->custom_palette_storage = tmp;

	return vte_update_palette(vte);
}

SHL_EXPORT
void tsm_vte_get_def_attr(struct tsm_vte *vte, struct tsm_screen_attr *out)
{
	if (!vte || !out)
		return;

	memcpy(out, &vte->def_attr, sizeof(*out));
}

SHL_EXPORT
unsigned int tsm_vte_get_flags(struct tsm_vte *vte)
{
	if (!vte) {
		return 0;
	}

	return vte->flags;
}

SHL_EXPORT
unsigned int tsm_vte_get_mouse_mode(struct tsm_vte *vte)
{
	if (!vte) {
		return 0;
	}

	return vte->mouse_mode;
}

SHL_EXPORT
unsigned int tsm_vte_get_mouse_event(struct tsm_vte *vte)
{
	if (!vte) {
		return 0;
	}

	return vte->mouse_event;
}

/*
 * Write raw byte-stream to pty.
 * When writing data to the client we must make sure that we send the correct
 * encoding. For backwards-compatibility reasons we should always send 7bit
 * characters exclusively. However, when TSM_VTE_FLAG_7BIT_MODE is not set, then we can
 * also send raw 8bit characters. For instance, in TSM_VTE_FLAG_8BIT_MODE we can use the
 * GR characters as keyboard input and send them directly or even use the C1
 * escape characters. In unicode mode (default) we can send multi-byte utf-8
 * characters which are also 8bit. When sending these characters, set the \raw
 * flag to true so this function does not perform debug checks on data we send.
 * If debugging is disabled, these checks are also disabled and won't affect
 * performance.
 * For better debugging, we also use the __LINE__ and __FILE__ macros. Use the
 * vte_write() and vte_write_raw() macros below for more convenient use.
 *
 * As a rule of thumb do never send 8bit characters in escape sequences and also
 * avoid all 8bit escape codes including the C1 codes. This will guarantee that
 * all kind of clients are always compatible to us.
 *
 * If SEND_RECEIVE_MODE is off (that is, local echo is on) we have to send all
 * data directly to ourself again. However, we must avoid recursion when
 * tsm_vte_input() itself calls vte_write*(), therefore, we increase the
 * PARSER counter when entering tsm_vte_input() and reset it when leaving it
 * so we never echo data that origins from tsm_vte_input().
 * But note that SEND_RECEIVE_MODE is inherently broken for escape sequences
 * that request answers. That is, if we send a request to the client that awaits
 * a response and parse that request via local echo ourself, then we will also
 * send a response to the client even though he didn't request one. This
 * recursion fix does not avoid this but only prevents us from endless loops
 * here. Anyway, only few applications rely on local echo so we can safely
 * ignore this.
 */
static void vte_write_debug(struct tsm_vte *vte, const char *u8, size_t len, bool raw, const char *file,
							int line)
{
#ifdef BUILD_ENABLE_DEBUG
	/* in debug mode we check that escape sequences are always <0x7f so they
	 * are correctly parsed by non-unicode and non-8bit-mode clients. */
	size_t i;

	if (!raw) {
		for (i = 0; i < len; ++i) {
			if (u8[i] & 0x80)
				llog_warning(vte, "sending 8bit character inline to client in %s:%d", file, line);
		}
	}
#endif

	/* in local echo mode, directly parse the data again */
	if (!vte->parse_cnt && !(vte->flags & TSM_VTE_FLAG_SEND_RECEIVE_MODE)) {
		if (vte->flags & TSM_VTE_FLAG_PREPEND_ESCAPE)
			tsm_vte_input(vte, ESC, 1);
		tsm_vte_input(vte, u8, len);
	}

	if (vte->flags & TSM_VTE_FLAG_PREPEND_ESCAPE)
		vte->write_cb(vte, ESC, 1, vte->data);
	vte->write_cb(vte, u8, len, vte->data);

	vte->flags &= ~TSM_VTE_FLAG_PREPEND_ESCAPE;
}

#define vte_write(_vte, _u8, _len) vte_write_debug((_vte), (_u8), (_len), false, __FILE__, __LINE__)
#define vte_write_raw(_vte, _u8, _len) vte_write_debug((_vte), (_u8), (_len), true, __FILE__, __LINE__)

/* write to console */
static void write_console(struct tsm_vte *vte, tsm_symbol_t sym)
{
	to_rgb(vte, &vte->cattr);
	tsm_screen_write(vte->con, sym, &vte->cattr);
}

static void reset_state(struct tsm_vte *vte)
{
	vte->saved_state.cursor_x = 0;
	vte->saved_state.cursor_y = 0;
	vte->saved_state.origin_mode = false;
	vte->saved_state.wrap_mode = true;
	vte->saved_state.gl = &vte->g0;
	vte->saved_state.gr = &vte->g1;

	copy_fcolor(&vte->saved_state.cattr, &vte->def_attr);
	copy_bcolor(&vte->saved_state.cattr, &vte->def_attr);
	vte->saved_state.cattr.bold = 0;
	vte->saved_state.cattr.italic = 0;
	vte->saved_state.cattr.underline = 0;
	vte->saved_state.cattr.inverse = 0;
	vte->saved_state.cattr.protect = 0;
	vte->saved_state.cattr.blink = 0;
}

static void save_state(struct tsm_vte *vte)
{
	vte->saved_state.cursor_x = tsm_screen_get_cursor_x(vte->con);
	vte->saved_state.cursor_y = tsm_screen_get_cursor_y(vte->con);
	vte->saved_state.cattr = vte->cattr;
	vte->saved_state.gl = vte->gl;
	vte->saved_state.gr = vte->gr;
	vte->saved_state.wrap_mode = vte->flags & TSM_VTE_FLAG_AUTO_WRAP_MODE;
	vte->saved_state.origin_mode = vte->flags & TSM_VTE_FLAG_ORIGIN_MODE;
}

static void restore_state(struct tsm_vte *vte)
{
	tsm_screen_move_to(vte->con, vte->saved_state.cursor_x, vte->saved_state.cursor_y);
	vte->cattr = vte->saved_state.cattr;
	to_rgb(vte, &vte->cattr);
	if (vte->flags & TSM_VTE_FLAG_BACKGROUND_COLOR_ERASE_MODE)
		tsm_screen_set_def_attr(vte->con, &vte->cattr);
	vte->gl = vte->saved_state.gl;
	vte->gr = vte->saved_state.gr;

	if (vte->saved_state.wrap_mode) {
		vte->flags |= TSM_VTE_FLAG_AUTO_WRAP_MODE;
		tsm_screen_set_flags(vte->con, TSM_SCREEN_AUTO_WRAP);
	} else {
		vte->flags &= ~TSM_VTE_FLAG_AUTO_WRAP_MODE;
		tsm_screen_reset_flags(vte->con, TSM_SCREEN_AUTO_WRAP);
	}

	if (vte->saved_state.origin_mode) {
		vte->flags |= TSM_VTE_FLAG_ORIGIN_MODE;
		tsm_screen_set_flags(vte->con, TSM_SCREEN_REL_ORIGIN);
	} else {
		vte->flags &= ~TSM_VTE_FLAG_ORIGIN_MODE;
		tsm_screen_reset_flags(vte->con, TSM_SCREEN_REL_ORIGIN);
	}
}

/*
 * Reset VTE state
 * This performs a soft reset of the VTE. That is, everything is reset to the
 * same state as when the VTE was created. This does not affect the console,
 * though.
 */
SHL_EXPORT
void tsm_vte_reset(struct tsm_vte *vte)
{
	if (!vte)
		return;

	vte->flags = 0;
	vte->flags |= TSM_VTE_FLAG_TEXT_CURSOR_MODE;
	vte->flags |= TSM_VTE_FLAG_AUTO_REPEAT_MODE;
	vte->flags |= TSM_VTE_FLAG_SEND_RECEIVE_MODE;
	vte->flags |= TSM_VTE_FLAG_AUTO_WRAP_MODE;
	vte->flags |= TSM_VTE_FLAG_BACKGROUND_COLOR_ERASE_MODE;
	tsm_screen_reset(vte->con);
	tsm_screen_set_flags(vte->con, TSM_SCREEN_AUTO_WRAP);

	tsm_utf8_mach_reset(vte->mach);
	vte->state = STATE_GROUND;
	vte->gl = &vte->g0;
	vte->gr = &vte->g1;
	vte->glt = NULL;
	vte->grt = NULL;
	vte->g0 = &tsm_vte_unicode_lower;
	vte->g1 = &tsm_vte_unicode_upper;
	vte->g2 = &tsm_vte_unicode_lower;
	vte->g3 = &tsm_vte_unicode_upper;

	vte->mouse_mode = 0;
	vte->mouse_event = 0;
	vte->mouse_last_col = 0;
	vte->mouse_last_row = 0;

	memcpy(&vte->cattr, &vte->def_attr, sizeof(vte->cattr));
	to_rgb(vte, &vte->cattr);
	tsm_screen_set_def_attr(vte->con, &vte->def_attr);

	reset_state(vte);
}

SHL_EXPORT
void tsm_vte_hard_reset(struct tsm_vte *vte)
{
	if (!vte)
		return;

	tsm_vte_reset(vte);
	tsm_screen_erase_screen(vte->con, false);
	tsm_screen_clear_sb(vte->con);
	tsm_screen_move_to(vte->con, 0, 0);
}

static void send_primary_da(struct tsm_vte *vte)
{
	const static char str[] = ESC "[?60;1;6;9;15c";
	vte_write(vte, str, sizeof(str) - 1);
}

/* execute control character (C0 or C1) */
static void do_execute(struct tsm_vte *vte, uint32_t ctrl)
{
	switch (ctrl) {
	case 0x00: /* NUL */
		/* Ignore on input */
		break;
	case 0x05: /* ENQ */
		/* Transmit answerback message */
		/* TODO: is there a better answer than ACK?  */
		vte_write(vte, "\x06", 1);
		break;
	case 0x07: /* BEL */
		/* Sound bell tone */
		if (vte->bell_cb)
			vte->bell_cb(vte, vte->bell_data);
		break;
	case 0x08: /* BS */
		/* Move cursor one position left */
		tsm_screen_move_left(vte->con, 1);
		break;
	case 0x09: /* HT */
		/* Move to next tab stop or end of line */
		tsm_screen_tab_right(vte->con, 1);
		break;
	case 0x0a: /* LF */
	case 0x0b: /* VT */
	case 0x0c: /* FF */
		/* Line feed or newline (CR/NL mode) */
		if (vte->flags & TSM_VTE_FLAG_LINE_FEED_NEW_LINE_MODE)
			tsm_screen_newline(vte->con);
		else
			tsm_screen_move_down(vte->con, 1, true);
		break;
	case 0x0d: /* CR */
		/* Move cursor to left margin */
		tsm_screen_move_line_home(vte->con);
		break;
	case 0x0e: /* SO */
		/* Map G1 character set into GL */
		vte->gl = &vte->g1;
		break;
	case 0x0f: /* SI */
		/* Map G0 character set into GL */
		vte->gl = &vte->g0;
		break;
	case 0x11: /* XON */
		/* Resume transmission */
		/* TODO */
		break;
	case 0x13: /* XOFF */
		/* Stop transmission */
		/* TODO */
		break;
	case 0x18: /* CAN */
		/* Cancel escape sequence */
		/* nothing to do here */
		break;
	case 0x1a: /* SUB */
		/* Discard current escape sequence and show err-sym */
		write_console(vte, 0xbf);
		break;
	case 0x1b: /* ESC */
		/* Invokes an escape sequence */
		/* nothing to do here */
		break;
	case 0x1f: /* DEL */
		/* Ignored */
		break;
	case 0x84: /* IND */
		/* Move down one row, perform scroll-up if needed */
		tsm_screen_move_down(vte->con, 1, true);
		break;
	case 0x85: /* NEL */
		/* CR/NL with scroll-up if needed */
		tsm_screen_newline(vte->con);
		break;
	case 0x88: /* HTS */
		/* Set tab stop at current position */
		tsm_screen_set_tabstop(vte->con);
		break;
	case 0x8d: /* RI */
		/* Move up one row, perform scroll-down if needed */
		tsm_screen_move_up(vte->con, 1, true);
		break;
	case 0x8e: /* SS2 */
		/* Temporarily map G2 into GL for next char only */
		vte->glt = &vte->g2;
		break;
	case 0x8f: /* SS3 */
		/* Temporarily map G3 into GL for next char only */
		vte->glt = &vte->g3;
		break;
	case 0x9a: /* DECID */
		/* Send device attributes response like ANSI DA */
		send_primary_da(vte);
		break;
	case 0x9c: /* ST */
		/* End control string */
		/* nothing to do here */
		break;
	default:
		llog_debug(vte, "unhandled control char %u", ctrl);
	}
}

static void do_clear(struct tsm_vte *vte)
{
	int i;

	vte->csi_argc = 0;
	for (i = 0; i < CSI_ARG_MAX; ++i)
		vte->csi_argv[i] = -1;
	vte->csi_flags = 0;

	vte->dcs_func = 0;

	vte->osc_len = 0;
	memset(vte->osc_arg, 0, sizeof(vte->osc_arg));
}

static void do_collect(struct tsm_vte *vte, uint32_t data)
{
	switch (data) {
	case '!':
		vte->csi_flags |= CSI_BANG;
		break;
	case '$':
		vte->csi_flags |= CSI_CASH;
		break;
	case '?':
		vte->csi_flags |= CSI_WHAT;
		break;
	case '>':
		vte->csi_flags |= CSI_GT;
		break;
	case ' ':
		vte->csi_flags |= CSI_SPACE;
		break;
	case '\'':
		vte->csi_flags |= CSI_SQUOTE;
		break;
	case '"':
		vte->csi_flags |= CSI_DQUOTE;
		break;
	case '*':
		vte->csi_flags |= CSI_MULT;
		break;
	case '+':
		vte->csi_flags |= CSI_PLUS;
		break;
	case '(':
		vte->csi_flags |= CSI_POPEN;
		break;
	case ')':
		vte->csi_flags |= CSI_PCLOSE;
		break;
	}
}

static void do_param(struct tsm_vte *vte, uint32_t data)
{
	int new;

	if (data == ';') {
		if (vte->csi_argc < CSI_ARG_MAX)
			vte->csi_argc++;
		return;
	}

	if (vte->csi_argc >= CSI_ARG_MAX)
		return;

	/* avoid integer overflows; max allowed value is 16384 anyway */
	if (vte->csi_argv[vte->csi_argc] > 0xffff)
		return;

	if (data >= '0' && data <= '9') {
		new = vte->csi_argv[vte->csi_argc];
		if (new <= 0)
			new = data - '0';
		else
			new = new * 10 + data - '0';
		vte->csi_argv[vte->csi_argc] = new;
	}
}

static bool set_charset(struct tsm_vte *vte, tsm_vte_charset *set)
{
	if (vte->csi_flags & CSI_POPEN)
		vte->g0 = set;
	else if (vte->csi_flags & CSI_PCLOSE)
		vte->g1 = set;
	else if (vte->csi_flags & CSI_MULT)
		vte->g2 = set;
	else if (vte->csi_flags & CSI_PLUS)
		vte->g3 = set;
	else
		return false;

	return true;
}

static void do_esc(struct tsm_vte *vte, uint32_t data)
{
	switch (data) {
	case 'B': /* map ASCII into G0-G3 */
		if (set_charset(vte, &tsm_vte_unicode_lower))
			return;
		break;
	case '<': /* map DEC supplemental into G0-G3 */
		if (set_charset(vte, &tsm_vte_dec_supplemental_graphics))
			return;
		break;
	case '0': /* map DEC special into G0-G3 */
		if (set_charset(vte, &tsm_vte_dec_special_graphics))
			return;
		break;
	case 'A': /* map British into G0-G3 */
		/* TODO: create British charset from DEC */
		if (set_charset(vte, &tsm_vte_unicode_upper))
			return;
		break;
	case '4': /* map Dutch into G0-G3 */
		/* TODO: create Dutch charset from DEC */
		if (set_charset(vte, &tsm_vte_unicode_upper))
			return;
		break;
	case 'C':
	case '5': /* map Finnish into G0-G3 */
		/* TODO: create Finnish charset from DEC */
		if (set_charset(vte, &tsm_vte_unicode_upper))
			return;
		break;
	case 'R': /* map French into G0-G3 */
		/* TODO: create French charset from DEC */
		if (set_charset(vte, &tsm_vte_unicode_upper))
			return;
		break;
	case 'Q': /* map French-Canadian into G0-G3 */
		/* TODO: create French-Canadian charset from DEC */
		if (set_charset(vte, &tsm_vte_unicode_upper))
			return;
		break;
	case 'K': /* map German into G0-G3 */
		/* TODO: create German charset from DEC */
		if (set_charset(vte, &tsm_vte_unicode_upper))
			return;
		break;
	case 'Y': /* map Italian into G0-G3 */
		/* TODO: create Italian charset from DEC */
		if (set_charset(vte, &tsm_vte_unicode_upper))
			return;
		break;
	case 'E':
	case '6': /* map Norwegian/Danish into G0-G3 */
		/* TODO: create Norwegian/Danish charset from DEC */
		if (set_charset(vte, &tsm_vte_unicode_upper))
			return;
		break;
	case 'Z': /* map Spanish into G0-G3 */
		/* TODO: create Spanish charset from DEC */
		if (set_charset(vte, &tsm_vte_unicode_upper))
			return;
		break;
	case 'H':
	case '7': /* map Swedish into G0-G3 */
		/* TODO: create Swedish charset from DEC */
		if (set_charset(vte, &tsm_vte_unicode_upper))
			return;
		break;
	case '=': /* map Swiss into G0-G3 */
		/* TODO: create Swiss charset from DEC */
		if (set_charset(vte, &tsm_vte_unicode_upper))
			return;
		break;
	case 'F':
		if (vte->csi_flags & CSI_SPACE) {
			/* S7C1T */
			/* Disable 8bit C1 mode */
			vte->flags &= ~TSM_VTE_FLAG_USE_C1;
			return;
		}
		break;
	case 'G':
		if (vte->csi_flags & CSI_SPACE) {
			/* S8C1T */
			/* Enable 8bit C1 mode */
			vte->flags |= TSM_VTE_FLAG_USE_C1;
			return;
		}
		break;
	}

	/* everything below is only valid without CSI flags */
	if (vte->csi_flags) {
		llog_debug(vte, "unhandled escape seq %u", data);
		return;
	}

	switch (data) {
	case 'D': /* IND */
		/* Move down one row, perform scroll-up if needed */
		tsm_screen_move_down(vte->con, 1, true);
		break;
	case 'E': /* NEL */
		/* CR/NL with scroll-up if needed */
		tsm_screen_newline(vte->con);
		break;
	case 'H': /* HTS */
		/* Set tab stop at current position */
		tsm_screen_set_tabstop(vte->con);
		break;
	case 'M': /* RI */
		/* Move up one row, perform scroll-down if needed */
		tsm_screen_move_up(vte->con, 1, true);
		break;
	case 'N': /* SS2 */
		/* Temporarily map G2 into GL for next char only */
		vte->glt = &vte->g2;
		break;
	case 'O': /* SS3 */
		/* Temporarily map G3 into GL for next char only */
		vte->glt = &vte->g3;
		break;
	case 'Z': /* DECID */
		/* Send device attributes response like ANSI DA */
		send_primary_da(vte);
		break;
	case '\\': /* ST */
		/* End control string */
		/* nothing to do here */
		break;
	case '~': /* LS1R */
		/* Invoke G1 into GR */
		vte->gr = &vte->g1;
		break;
	case 'n': /* LS2 */
		/* Invoke G2 into GL */
		vte->gl = &vte->g2;
		break;
	case '}': /* LS2R */
		/* Invoke G2 into GR */
		vte->gr = &vte->g2;
		break;
	case 'o': /* LS3 */
		/* Invoke G3 into GL */
		vte->gl = &vte->g3;
		break;
	case '|': /* LS3R */
		/* Invoke G3 into GR */
		vte->gr = &vte->g3;
		break;
	case '=': /* DECKPAM */
		/* Set application keypad mode */
		vte->flags |= TSM_VTE_FLAG_KEYPAD_APPLICATION_MODE;
		break;
	case '>': /* DECKPNM */
		/* Set numeric keypad mode */
		vte->flags &= ~TSM_VTE_FLAG_KEYPAD_APPLICATION_MODE;
		break;
	case 'c': /* RIS */
		/* hard reset */
		tsm_vte_hard_reset(vte);
		break;
	case '7': /* DECSC */
		/* save console state */
		save_state(vte);
		break;
	case '8': /* DECRC */
		/* restore console state */
		restore_state(vte);
		break;
	default:
		llog_debug(vte, "unhandled escape seq %u", data);
	}
}

static void csi_attribute(struct tsm_vte *vte)
{
	static const uint8_t bval[6] = {0x00, 0x5f, 0x87, 0xaf, 0xd7, 0xff};
	unsigned int i, code, val;
	uint8_t cr, cg, cb;

	if (vte->csi_argc <= 1 && vte->csi_argv[0] == -1) {
		vte->csi_argc = 1;
		vte->csi_argv[0] = 0;
	}

	for (i = 0; i < vte->csi_argc; ++i) {
		switch (vte->csi_argv[i]) {
		case -1:
			break;
		case 0:
			copy_fcolor(&vte->cattr, &vte->def_attr);
			copy_bcolor(&vte->cattr, &vte->def_attr);
			vte->cattr.bold = 0;
			vte->cattr.italic = 0;
			vte->cattr.underline = 0;
			vte->cattr.inverse = 0;
			vte->cattr.blink = 0;
			break;
		case 1:
			vte->cattr.bold = 1;
			break;
		case 3:
			vte->cattr.italic = 1;
			break;
		case 4:
			vte->cattr.underline = 1;
			break;
		case 5:
			vte->cattr.blink = 1;
			break;
		case 7:
			vte->cattr.inverse = 1;
			break;
		case 22:
			vte->cattr.bold = 0;
			break;
		case 23:
			vte->cattr.italic = 0;
			break;
		case 24:
			vte->cattr.underline = 0;
			break;
		case 25:
			vte->cattr.blink = 0;
			break;
		case 27:
			vte->cattr.inverse = 0;
			break;
		case 30:
			vte->cattr.fccode = TSM_COLOR_BLACK;
			break;
		case 31:
			vte->cattr.fccode = TSM_COLOR_RED;
			break;
		case 32:
			vte->cattr.fccode = TSM_COLOR_GREEN;
			break;
		case 33:
			vte->cattr.fccode = TSM_COLOR_YELLOW;
			break;
		case 34:
			vte->cattr.fccode = TSM_COLOR_BLUE;
			break;
		case 35:
			vte->cattr.fccode = TSM_COLOR_MAGENTA;
			break;
		case 36:
			vte->cattr.fccode = TSM_COLOR_CYAN;
			break;
		case 37:
			vte->cattr.fccode = TSM_COLOR_LIGHT_GREY;
			break;
		case 39:
			copy_fcolor(&vte->cattr, &vte->def_attr);
			break;
		case 40:
			vte->cattr.bccode = TSM_COLOR_BLACK;
			break;
		case 41:
			vte->cattr.bccode = TSM_COLOR_RED;
			break;
		case 42:
			vte->cattr.bccode = TSM_COLOR_GREEN;
			break;
		case 43:
			vte->cattr.bccode = TSM_COLOR_YELLOW;
			break;
		case 44:
			vte->cattr.bccode = TSM_COLOR_BLUE;
			break;
		case 45:
			vte->cattr.bccode = TSM_COLOR_MAGENTA;
			break;
		case 46:
			vte->cattr.bccode = TSM_COLOR_CYAN;
			break;
		case 47:
			vte->cattr.bccode = TSM_COLOR_LIGHT_GREY;
			break;
		case 49:
			copy_bcolor(&vte->cattr, &vte->def_attr);
			break;
		case 90:
			vte->cattr.fccode = TSM_COLOR_DARK_GREY;
			break;
		case 91:
			vte->cattr.fccode = TSM_COLOR_LIGHT_RED;
			break;
		case 92:
			vte->cattr.fccode = TSM_COLOR_LIGHT_GREEN;
			break;
		case 93:
			vte->cattr.fccode = TSM_COLOR_LIGHT_YELLOW;
			break;
		case 94:
			vte->cattr.fccode = TSM_COLOR_LIGHT_BLUE;
			break;
		case 95:
			vte->cattr.fccode = TSM_COLOR_LIGHT_MAGENTA;
			break;
		case 96:
			vte->cattr.fccode = TSM_COLOR_LIGHT_CYAN;
			break;
		case 97:
			vte->cattr.fccode = TSM_COLOR_WHITE;
			break;
		case 100:
			vte->cattr.bccode = TSM_COLOR_DARK_GREY;
			break;
		case 101:
			vte->cattr.bccode = TSM_COLOR_LIGHT_RED;
			break;
		case 102:
			vte->cattr.bccode = TSM_COLOR_LIGHT_GREEN;
			break;
		case 103:
			vte->cattr.bccode = TSM_COLOR_LIGHT_YELLOW;
			break;
		case 104:
			vte->cattr.bccode = TSM_COLOR_LIGHT_BLUE;
			break;
		case 105:
			vte->cattr.bccode = TSM_COLOR_LIGHT_MAGENTA;
			break;
		case 106:
			vte->cattr.bccode = TSM_COLOR_LIGHT_CYAN;
			break;
		case 107:
			vte->cattr.bccode = TSM_COLOR_WHITE;
			break;
		case 38:
			/* fallthrough */
		case 48:
			val = vte->csi_argv[i];
			if (vte->csi_argv[i + 1] == 5) { // 256color mode
				if (i + 2 >= vte->csi_argc || vte->csi_argv[i + 2] < 0) {
					llog_debug(vte, "invalid 256color SGR");
					break;
				}
				code = vte->csi_argv[i + 2];
				if (code < 16) {
					// no change
					cb = cg = cr = 0;
				} else if (code < 232) {
					code -= 16;
					cb = bval[code % 6];
					code /= 6;
					cg = bval[code % 6];
					code /= 6;
					cr = bval[code % 6];
					code = -1;
				} else {
					code = (code - 232) * 10 + 8;
					cr = code;
					cg = code;
					cb = code;
					code = -1;
				}
				i += 2;
			} else if (vte->csi_argv[i + 1] == 2) { // true color mode
				if (i + 4 >= vte->csi_argc || vte->csi_argv[i + 2] < 0 || vte->csi_argv[i + 3] < 0
					|| vte->csi_argv[i + 4] < 0) {
					llog_debug(vte, "invalid true color SGR");
					break;
				}
				cr = vte->csi_argv[i + 2];
				cg = vte->csi_argv[i + 3];
				cb = vte->csi_argv[i + 4];
				code = -1;
				i += 4;
			} else {
				llog_debug(vte, "invalid SGR");
				break;
			}
			if (val == 38) {
				vte->cattr.fccode = code;
				vte->cattr.fr = cr;
				vte->cattr.fg = cg;
				vte->cattr.fb = cb;
			} else {
				vte->cattr.bccode = code;
				vte->cattr.br = cr;
				vte->cattr.bg = cg;
				vte->cattr.bb = cb;
			}

			break;
		default:
			llog_debug(vte, "unhandled SGR attr %i", vte->csi_argv[i]);
		}
	}

	to_rgb(vte, &vte->cattr);
	if (vte->flags & TSM_VTE_FLAG_BACKGROUND_COLOR_ERASE_MODE)
		tsm_screen_set_def_attr(vte->con, &vte->cattr);
}

static void csi_soft_reset(struct tsm_vte *vte)
{
	tsm_vte_reset(vte);
}

static void csi_compat_mode(struct tsm_vte *vte)
{
	/* always perform soft reset */
	csi_soft_reset(vte);

	if (vte->csi_argv[0] == 61) {
		/* Switching to VT100 compatibility mode. We do
		 * not support this mode, so ignore it. In fact,
		 * we are almost compatible to it, anyway, so
		 * there is no need to explicitly select it.
		 * However, we enable 7bit mode to avoid
		 * character-table problems */
		vte->flags |= TSM_VTE_FLAG_7BIT_MODE;
		vte->g0 = &tsm_vte_unicode_lower;
		vte->g1 = &tsm_vte_dec_supplemental_graphics;
	} else if (vte->csi_argv[0] == 62 || vte->csi_argv[0] == 63 || vte->csi_argv[0] == 64) {
		/* Switching to VT2/3/4 compatibility mode. We
		 * are always compatible with this so ignore it.
		 * We always send 7bit controls so we also do
		 * not care for the parameter value here that
		 * select the control-mode.
		 * VT220 defines argument 2 as 7bit mode but
		 * VT3xx up to VT5xx use it as 8bit mode. We
		 * choose to conform with the latter here.
		 * We also enable 8bit mode when VT220
		 * compatibility is requested explicitly. */
		if (vte->csi_argv[1] == 1 || vte->csi_argv[1] == 2)
			vte->flags |= TSM_VTE_FLAG_USE_C1;

		vte->flags |= TSM_VTE_FLAG_8BIT_MODE;
		vte->g0 = &tsm_vte_unicode_lower;
		vte->g1 = &tsm_vte_dec_supplemental_graphics;
	} else {
		llog_debug(vte, "unhandled DECSCL 'p' CSI %i, switching to utf-8 mode again", vte->csi_argv[0]);
	}
}

static inline void set_reset_flag(struct tsm_vte *vte, bool set, unsigned int flag)
{
	if (set)
		vte->flags |= flag;
	else
		vte->flags &= ~flag;
}

static void csi_mode(struct tsm_vte *vte, bool set)
{
	unsigned int i;

	for (i = 0; i < vte->csi_argc; ++i) {
		if (!(vte->csi_flags & CSI_WHAT)) {
			switch (vte->csi_argv[i]) {
			case -1:
				continue;
			case 2: /* KAM */
				set_reset_flag(vte, set, TSM_VTE_FLAG_KEYBOARD_ACTION_MODE);
				continue;
			case 4: /* IRM */
				set_reset_flag(vte, set, TSM_VTE_FLAG_INSERT_REPLACE_MODE);
				if (set)
					tsm_screen_set_flags(vte->con, TSM_SCREEN_INSERT_MODE);
				else
					tsm_screen_reset_flags(vte->con, TSM_SCREEN_INSERT_MODE);
				continue;
			case 12: /* SRM */
				set_reset_flag(vte, set, TSM_VTE_FLAG_SEND_RECEIVE_MODE);
				continue;
			case 20: /* LNM */
				set_reset_flag(vte, set, TSM_VTE_FLAG_LINE_FEED_NEW_LINE_MODE);
				continue;
			default:
				llog_debug(vte, "unknown non-DEC (Re)Set-Mode %d", vte->csi_argv[i]);
				continue;
			}
		}

		switch (vte->csi_argv[i]) {
		case -1:
			continue;
		case 1: /* DECCKM */
			set_reset_flag(vte, set, TSM_VTE_FLAG_CURSOR_KEY_MODE);
			continue;
		case 2: /* DECANM */
			/* Select VT52 mode */
			/* We do not support VT52 mode. Is there any reason why
			 * we should support it? We ignore it here and do not
			 * mark it as to-do item unless someone has strong
			 * arguments to support it. */
			continue;
		case 3: /* DECCOLM */
			/* If set, select 132 column mode, otherwise use 80
			 * column mode. If neither is selected explicitly, we
			 * use dynamic mode, that is, we send SIGWCH when the
			 * size changes and we allow arbitrary buffer
			 * dimensions. On soft-reset, we automatically fall back
			 * to the default, that is, dynamic mode.
			 * Dynamic-mode can be forced to a static mode in the
			 * config. That is, every time dynamic-mode becomes
			 * active, the terminal will be set to the dimensions
			 * that were selected in the config. This allows setting
			 * a fixed size for the terminal regardless of the
			 * display size.
			 * TODO: Implement this */
			continue;
		case 4: /* DECSCLM */
			/* Select smooth scrolling. We do not support the
			 * classic smooth scrolling because we have a scrollback
			 * buffer. There is no need to implement smooth
			 * scrolling so ignore this here. */
			continue;
		case 5: /* DECSCNM */
			set_reset_flag(vte, set, TSM_VTE_FLAG_INVERSE_SCREEN_MODE);
			if (set)
				tsm_screen_set_flags(vte->con, TSM_SCREEN_INVERSE);
			else
				tsm_screen_reset_flags(vte->con, TSM_SCREEN_INVERSE);
			continue;
		case 6: /* DECOM */
			set_reset_flag(vte, set, TSM_VTE_FLAG_ORIGIN_MODE);
			if (set)
				tsm_screen_set_flags(vte->con, TSM_SCREEN_REL_ORIGIN);
			else
				tsm_screen_reset_flags(vte->con, TSM_SCREEN_REL_ORIGIN);
			continue;
		case 7: /* DECAWN */
			set_reset_flag(vte, set, TSM_VTE_FLAG_AUTO_WRAP_MODE);
			if (set)
				tsm_screen_set_flags(vte->con, TSM_SCREEN_AUTO_WRAP);
			else
				tsm_screen_reset_flags(vte->con, TSM_SCREEN_AUTO_WRAP);
			continue;
		case 8: /* DECARM */
			set_reset_flag(vte, set, TSM_VTE_FLAG_AUTO_REPEAT_MODE);
			continue;
		case TSM_VTE_MOUSE_MODE_X10:
			vte->mouse_mode = set ? vte->csi_argv[i] : 0;
			vte->mouse_event = TSM_VTE_MOUSE_EVENT_BTN;

			if (vte->mouse_cb) {
				vte->mouse_cb(vte, vte->mouse_event, false, vte->mouse_data);
			}
			continue;
		case 12: /* blinking cursor */
			/* TODO: implement */
			continue;
		case 18: /* DECPFF */
			/* If set, a form feed (FF) is sent to the printer after
			 * every screen that is printed. We don't have printers
			 * these days directly attached to terminals so we
			 * ignore this here. */
			continue;
		case 19: /* DECPEX */
			/* If set, the full screen is printed instead of
			 * scrolling region only. We have no printer so ignore
			 * this mode. */
			continue;
		case 25: /* DECTCEM */
			set_reset_flag(vte, set, TSM_VTE_FLAG_TEXT_CURSOR_MODE);
			if (set)
				tsm_screen_reset_flags(vte->con, TSM_SCREEN_HIDE_CURSOR);
			else
				tsm_screen_set_flags(vte->con, TSM_SCREEN_HIDE_CURSOR);
			continue;
		case 42: /* DECNRCM */
			set_reset_flag(vte, set, TSM_VTE_FLAG_NATIONAL_CHARSET_MODE);
			continue;
		case 47: /* Alternate screen buffer */
			if (vte->flags & TSM_VTE_FLAG_TITE_INHIBIT_MODE)
				continue;

			if (set)
				tsm_screen_set_flags(vte->con, TSM_SCREEN_ALTERNATE);
			else
				tsm_screen_reset_flags(vte->con, TSM_SCREEN_ALTERNATE);
			continue;
		case 1047: /* Alternate screen buffer with post-erase */
			if (vte->flags & TSM_VTE_FLAG_TITE_INHIBIT_MODE)
				continue;

			if (set) {
				tsm_screen_set_flags(vte->con, TSM_SCREEN_ALTERNATE);
			} else {
				tsm_screen_erase_screen(vte->con, false);
				tsm_screen_reset_flags(vte->con, TSM_SCREEN_ALTERNATE);
			}
			continue;
		case 1048: /* Set/Reset alternate-screen buffer cursor */
			if (vte->flags & TSM_VTE_FLAG_TITE_INHIBIT_MODE)
				continue;

			if (set) {
				vte->alt_cursor_x = tsm_screen_get_cursor_x(vte->con);
				vte->alt_cursor_y = tsm_screen_get_cursor_y(vte->con);
			} else {
				tsm_screen_move_to(vte->con, vte->alt_cursor_x, vte->alt_cursor_y);
			}
			continue;
		case 1049: /* Alternate screen buffer with pre-erase+cursor */
			if (vte->flags & TSM_VTE_FLAG_TITE_INHIBIT_MODE)
				continue;

			if (set) {
				vte->alt_cursor_x = tsm_screen_get_cursor_x(vte->con);
				vte->alt_cursor_y = tsm_screen_get_cursor_y(vte->con);
				tsm_screen_set_flags(vte->con, TSM_SCREEN_ALTERNATE);
				tsm_screen_erase_screen(vte->con, false);
			} else {
				tsm_screen_reset_flags(vte->con, TSM_SCREEN_ALTERNATE);
				tsm_screen_move_to(vte->con, vte->alt_cursor_x, vte->alt_cursor_y);
			}
			continue;
		case TSM_VTE_MOUSE_EVENT_BTN:
		case TSM_VTE_MOUSE_EVENT_ANY:
			if (vte->mouse_mode == TSM_VTE_MOUSE_MODE_X10) {
				vte->mouse_event = TSM_VTE_MOUSE_EVENT_BTN;
			} else {
				vte->mouse_event = set ? vte->csi_argv[i] : 0;
			}

			if (vte->mouse_cb && vte->mouse_mode) {
				vte->mouse_cb(vte, vte->mouse_event, vte->mouse_mode == TSM_VTE_MOUSE_MODE_PIXEL,
							  vte->mouse_data);
			}
			continue;
		case TSM_VTE_MOUSE_MODE_SGR:
			vte->mouse_mode = set ? vte->csi_argv[i] : 0;

			if (!vte->mouse_cb) {
				continue;
			}

			if (!set || vte->mouse_event) {
				vte->mouse_cb(vte, vte->mouse_event, false, vte->mouse_data);
				continue;
			}
			continue;
		case TSM_VTE_MOUSE_MODE_PIXEL:
			vte->mouse_mode = set ? vte->csi_argv[i] : 0;

			if (!vte->mouse_cb) {
				continue;
			}

			if (!set || vte->mouse_event) {
				vte->mouse_cb(vte, vte->mouse_event, set, vte->mouse_data);
				continue;
			}
			continue;
		default:
			llog_debug(vte, "unknown DEC %set-Mode %d", set ? "S" : "Res", vte->csi_argv[i]);
			continue;
		}
	}
}

static void csi_dev_attr(struct tsm_vte *vte)
{
	if (vte->csi_argc <= 1 && vte->csi_argv[0] <= 0) {
		if (vte->csi_flags == 0) {
			send_primary_da(vte);
			return;
		} else if (vte->csi_flags & CSI_GT) {
			vte_write(vte, ESC "[>1;1;0c", 9);
			return;
		}
	}

	llog_debug(vte, "unhandled DA: %x %d %d %d...", vte->csi_flags, vte->csi_argv[0], vte->csi_argv[1],
			   vte->csi_argv[2]);
}

static void csi_dsr(struct tsm_vte *vte)
{
	char buf[64];
	unsigned int x, y, len;

	if (vte->csi_argv[0] == 5) {
		vte_write(vte, ESC "[0n", 4);
	} else if (vte->csi_argv[0] == 6) {
		x = tsm_screen_get_cursor_x(vte->con);
		y = tsm_screen_get_cursor_y(vte->con);
		len = snprintf(buf, sizeof(buf), ESC "[%u;%uR", y + 1, x + 1);
		if (len >= sizeof(buf))
			vte_write(vte, ESC "[0;0R", 6);
		else
			vte_write(vte, buf, len);
	}
}

static void do_csi(struct tsm_vte *vte, uint32_t data)
{
	int num, x, y, upper, lower;
	bool protect;

	if (vte->csi_argc < CSI_ARG_MAX)
		vte->csi_argc++;

	switch (data) {
	case 'A': /* CUU */
		/* move cursor up */
		num = vte->csi_argv[0];
		if (num <= 0)
			num = 1;
		tsm_screen_move_up(vte->con, num, false);
		break;
	case 'B': /* CUD */
		/* move cursor down */
		num = vte->csi_argv[0];
		if (num <= 0)
			num = 1;
		tsm_screen_move_down(vte->con, num, false);
		break;
	case 'C': /* CUF */
		/* move cursor forward */
		num = vte->csi_argv[0];
		if (num <= 0)
			num = 1;
		tsm_screen_move_right(vte->con, num);
		break;
	case 'D': /* CUB */
		/* move cursor backward */
		num = vte->csi_argv[0];
		if (num <= 0)
			num = 1;
		tsm_screen_move_left(vte->con, num);
		break;
	case 'd': /* VPA */
		/* Vertical Line Position Absolute */
		num = vte->csi_argv[0];
		if (num <= 0)
			num = 1;
		x = tsm_screen_get_cursor_x(vte->con);
		tsm_screen_move_to(vte->con, x, num - 1);
		break;
	case 'E': /* CNL */
		/* Move cursor down the indicated # of rows, to column 1 */
		num = vte->csi_argv[0];
		if (num <= 0)
			num = 1;
		tsm_screen_move_down(vte->con, num, false);
		tsm_screen_move_line_home(vte->con);
		break;
	case 'e': /* VPR */
		/* Vertical Line Position Relative */
		num = vte->csi_argv[0];
		if (num <= 0)
			num = 1;
		x = tsm_screen_get_cursor_x(vte->con);
		y = tsm_screen_get_cursor_y(vte->con);
		tsm_screen_move_to(vte->con, x, y + num);
		break;
	case 'F': /* CPL */
		/* Move cursor up the indicated # of rows, to column 1 */
		num = vte->csi_argv[0];
		if (num <= 0)
			num = 1;
		tsm_screen_move_up(vte->con, num, false);
		tsm_screen_move_line_home(vte->con);
		break;
	case 'H': /* CUP */
	case 'f': /* HVP */
		/* position cursor */
		x = vte->csi_argv[0];
		if (x <= 0)
			x = 1;
		y = vte->csi_argv[1];
		if (y <= 0)
			y = 1;
		tsm_screen_move_to(vte->con, y - 1, x - 1);
		break;
	case 'G': /* CHA */
		/* Cursor Character Absolute */
		num = vte->csi_argv[0];
		if (num <= 0)
			num = 1;
		y = tsm_screen_get_cursor_y(vte->con);
		tsm_screen_move_to(vte->con, num - 1, y);
		break;
	case 'J':
		if (vte->csi_flags & CSI_WHAT)
			protect = true;
		else
			protect = false;

		if (vte->csi_argv[0] <= 0)
			tsm_screen_erase_cursor_to_screen(vte->con, protect);
		else if (vte->csi_argv[0] == 1)
			tsm_screen_erase_screen_to_cursor(vte->con, protect);
		else if (vte->csi_argv[0] == 2)
			tsm_screen_erase_screen(vte->con, protect);
		else
			llog_debug(vte, "unknown parameter to CSI-J: %d", vte->csi_argv[0]);
		break;
	case 'K':
		if (vte->csi_flags & CSI_WHAT)
			protect = true;
		else
			protect = false;

		if (vte->csi_argv[0] <= 0)
			tsm_screen_erase_cursor_to_end(vte->con, protect);
		else if (vte->csi_argv[0] == 1)
			tsm_screen_erase_home_to_cursor(vte->con, protect);
		else if (vte->csi_argv[0] == 2)
			tsm_screen_erase_current_line(vte->con, protect);
		else
			llog_debug(vte, "unknown parameter to CSI-K: %d", vte->csi_argv[0]);
		break;
	case 'X': /* ECH */
		/* erase characters */
		num = vte->csi_argv[0];
		if (num <= 0)
			num = 1;
		tsm_screen_erase_chars(vte->con, num);
		break;
	case 'm':
		if (vte->csi_flags & CSI_GT) {
			/* xterm: set/reset key modifier options (XTMODKEYS) */
			/* ignore */
		} else {
			csi_attribute(vte);
		}
		break;
	case 'p':
		if (vte->csi_flags & CSI_GT) {
			/* xterm: select X11 visual cursor mode */
			csi_soft_reset(vte);
		} else if (vte->csi_flags & CSI_BANG) {
			/* DECSTR: Soft Reset */
			csi_soft_reset(vte);
		} else if (vte->csi_flags & CSI_CASH) {
			/* DECRQM: Request DEC Private Mode */
			/* If CSI_WHAT is set, then enable,
			 * otherwise disable */
			if (vte->csi_flags & CSI_WHAT) {
				/* ignore */
			} else {
				csi_soft_reset(vte);
			}
		} else {
			/* DECSCL: Compatibility Level */
			/* Sometimes CSI_DQUOTE is set here, too */
			csi_compat_mode(vte);
		}
		break;
	case 'h': /* SM: Set Mode */
		csi_mode(vte, true);
		break;
	case 'l': /* RM: Reset Mode */
		csi_mode(vte, false);
		break;
	case 'r': /* DECSTBM */
		/* set margin size */
		upper = vte->csi_argv[0];
		if (upper < 0)
			upper = 0;
		lower = vte->csi_argv[1];
		if (lower < 0)
			lower = 0;
		tsm_screen_set_margins(vte->con, upper, lower);
		break;
	case 'c': /* DA */
		/* device attributes */
		csi_dev_attr(vte);
		break;
	case 'L': /* IL */
		/* insert lines */
		num = vte->csi_argv[0];
		if (num <= 0)
			num = 1;
		tsm_screen_insert_lines(vte->con, num);
		break;
	case 'M': /* DL */
		/* delete lines */
		num = vte->csi_argv[0];
		if (num <= 0)
			num = 1;
		tsm_screen_delete_lines(vte->con, num);
		break;
	case 'g': /* TBC */
		/* tabulation clear */
		num = vte->csi_argv[0];
		if (num <= 0)
			tsm_screen_reset_tabstop(vte->con);
		else if (num == 3)
			tsm_screen_reset_all_tabstops(vte->con);
		else
			llog_debug(vte, "invalid parameter %d to TBC CSI", num);
		break;
	case '@': /* ICH */
		/* insert characters */
		num = vte->csi_argv[0];
		if (num <= 0)
			num = 1;
		tsm_screen_insert_chars(vte->con, num);
		break;
	case 'P': /* DCH */
		/* delete characters */
		num = vte->csi_argv[0];
		if (num <= 0)
			num = 1;
		tsm_screen_delete_chars(vte->con, num);
		break;
	case 'Z': /* CBT */
		/* cursor horizontal backwards tab */
		num = vte->csi_argv[0];
		if (num <= 0)
			num = 1;
		tsm_screen_tab_left(vte->con, num);
		break;
	case 'I': /* CHT */
		/* cursor horizontal forward tab */
		num = vte->csi_argv[0];
		if (num <= 0)
			num = 1;
		tsm_screen_tab_right(vte->con, num);
		break;
	case 'n': /* DSR */
		/* device status reports */
		csi_dsr(vte);
		break;
	case 'S': /* SU */
		/* scroll up */
		num = vte->csi_argv[0];
		if (num <= 0)
			num = 1;
		tsm_screen_scroll_up(vte->con, num);
		break;
	case 'T': /* SD */
		/* scroll down */
		num = vte->csi_argv[0];
		if (num <= 0)
			num = 1;
		tsm_screen_scroll_down(vte->con, num);
		break;
	default:
		llog_debug(vte, "unhandled CSI sequence %c", data);
	}
}

/* map a character according to current GL and GR maps */
static uint32_t vte_map(struct tsm_vte *vte, uint32_t val)
{
	/* 32, 127, 160 and 255 map to identity like all values >255 */
	switch (val) {
	// case 33 ... 126:
	case 33:
	case 34:
	case 35:
	case 36:
	case 37:
	case 38:
	case 39:
	case 40:
	case 41:
	case 42:
	case 43:
	case 44:
	case 45:
	case 46:
	case 47:
	case 48:
	case 49:
	case 50:
	case 51:
	case 52:
	case 53:
	case 54:
	case 55:
	case 56:
	case 57:
	case 58:
	case 59:
	case 60:
	case 61:
	case 62:
	case 63:
	case 64:
	case 65:
	case 66:
	case 67:
	case 68:
	case 69:
	case 70:
	case 71:
	case 72:
	case 73:
	case 74:
	case 75:
	case 76:
	case 77:
	case 78:
	case 79:
	case 80:
	case 81:
	case 82:
	case 83:
	case 84:
	case 85:
	case 86:
	case 87:
	case 88:
	case 89:
	case 90:
	case 91:
	case 92:
	case 93:
	case 94:
	case 95:
	case 96:
	case 97:
	case 98:
	case 99:
	case 100:
	case 101:
	case 102:
	case 103:
	case 104:
	case 105:
	case 106:
	case 107:
	case 108:
	case 109:
	case 110:
	case 111:
	case 112:
	case 113:
	case 114:
	case 115:
	case 116:
	case 117:
	case 118:
	case 119:
	case 120:
	case 121:
	case 122:
	case 123:
	case 124:
	case 125:
	case 126:
		if (vte->glt) {
			val = (**vte->glt)[val - 32];
			vte->glt = NULL;
		} else {
			val = (**vte->gl)[val - 32];
		}
		break;
	// case 161 ... 254:
	case 161:
	case 162:
	case 163:
	case 164:
	case 165:
	case 166:
	case 167:
	case 168:
	case 169:
	case 170:
	case 171:
	case 172:
	case 173:
	case 174:
	case 175:
	case 176:
	case 177:
	case 178:
	case 179:
	case 180:
	case 181:
	case 182:
	case 183:
	case 184:
	case 185:
	case 186:
	case 187:
	case 188:
	case 189:
	case 190:
	case 191:
	case 192:
	case 193:
	case 194:
	case 195:
	case 196:
	case 197:
	case 198:
	case 199:
	case 200:
	case 201:
	case 202:
	case 203:
	case 204:
	case 205:
	case 206:
	case 207:
	case 208:
	case 209:
	case 210:
	case 211:
	case 212:
	case 213:
	case 214:
	case 215:
	case 216:
	case 217:
	case 218:
	case 219:
	case 220:
	case 221:
	case 222:
	case 223:
	case 224:
	case 225:
	case 226:
	case 227:
	case 228:
	case 229:
	case 230:
	case 231:
	case 232:
	case 233:
	case 234:
	case 235:
	case 236:
	case 237:
	case 238:
	case 239:
	case 240:
	case 241:
	case 242:
	case 243:
	case 244:
	case 245:
	case 246:
	case 247:
	case 248:
	case 249:
	case 250:
	case 251:
	case 252:
	case 253:
	case 254:
		if (vte->grt) {
			val = (**vte->grt)[val - 160];
			vte->grt = NULL;
		} else {
			val = (**vte->gr)[val - 160];
		}
		break;
	}

	return val;
}

<<<<<<< HEAD
static void do_dcs_start(struct tsm_vte *vte, uint32_t val) {
	vte->dcs_func = val;
}

static void do_dcs(struct tsm_vte *vte) {
	switch (vte->dcs_func) {
	case 'q':
		if (vte->csi_flags & CSI_CASH) {
			/* DECRQSS - Request Status String */
			dcs_decrqss(vte);
		}
		break;
	default:
		llog_debug(vte, "unhandled DCS sequence %c", vte->dcs_func);
	}
}

static void dcs_decrqss(struct tsm_vte *vte)
{
	char buf1[64];
	char buf2[64];
	unsigned int len, i = 0;

	vte->osc_arg[vte->osc_len] = 0;
	if (!strcmp(vte->osc_arg, "m")) {
		/* SGR request */
		// responds with DCS 1 $ r Pt ST for valid requests,
		// replacing the Pt with the corresponding CSI string
		if (vte->cattr.bold) {
			buf1[i] = ';';
			buf1[i+1] = '1';
			i += 2;
		}
		if (vte->cattr.italic) {
			buf1[i] = ';';
			buf1[i+1] = '3';
			i += 2;
		}
		if (vte->cattr.underline) {
			buf1[i] = ';';
			buf1[i+1] = '4';
			i += 2;
		}
		if (vte->cattr.blink) {
			buf1[i] = ';';
			buf1[i+1] = '5';
			i += 2;
		}
		if (vte->cattr.inverse) {
			buf1[i] = ';';
			buf1[i+1] = '7';
			i += 2;
		}
		if (vte->cattr.fccode >= 0) {
			buf1[i] = ';';
			i++;
			if (vte->cattr.fccode > 9) {
				buf1[i] = '0' + (vte->cattr.fccode / 10);
				i++;
			}
			buf1[i] = '0' + (vte->cattr.fccode % 10);
			i++;
		}
		if (vte->cattr.bccode >= 0) {
			buf1[i] = ';';
			i++;
			if (vte->cattr.bccode > 9) {
				buf1[i] = '0' + (vte->cattr.bccode / 10);
				i++;
			}
			buf1[i] = '0' + (vte->cattr.bccode % 10);
			i++;
		}
		buf1[i] = 0;

		len = snprintf(buf2, sizeof(buf2), ESC "P1$r0%sm" ESC '\\', buf1);
		if (len < sizeof(buf2)) {
			vte_write(vte, buf2, len);
		}
	} else {
		llog_debug(vte, "unhandled DECRQSS sequence %s", vte->osc_arg);
	}
}

static void do_osc_collect(struct tsm_vte *vte, uint32_t val) {
=======
static void do_osc_collect(struct tsm_vte *vte, uint32_t val)
{
>>>>>>> c477e0c9
	char buf[4];
	int len = tsm_ucs4_to_utf8(val, buf);
	if (vte->osc_len + len > sizeof(vte->osc_arg) - 1) {
		return;
	}

	memcpy(vte->osc_arg + vte->osc_len, buf, len);
	vte->osc_len += len;
}

static void do_osc_end(struct tsm_vte *vte)
{
	if (!vte->osc_cb) {
		return;
	}

	vte->osc_arg[vte->osc_len] = 0;
	vte->osc_cb(vte, vte->osc_arg, vte->osc_len, vte->osc_data);
}

/* perform parser action */
static void do_action(struct tsm_vte *vte, uint32_t data, int action)
{
	tsm_symbol_t sym;

	switch (action) {
<<<<<<< HEAD
		case ACTION_NONE:
			/* do nothing */
			return;
		case ACTION_IGNORE:
			/* ignore character */
			break;
		case ACTION_PRINT:
			sym = tsm_symbol_make(vte_map(vte, data));
			write_console(vte, sym);
			break;
		case ACTION_EXECUTE:
			do_execute(vte, data);
			break;
		case ACTION_CLEAR:
			do_clear(vte);
			break;
		case ACTION_COLLECT:
			do_collect(vte, data);
			break;
		case ACTION_PARAM:
			do_param(vte, data);
			break;
		case ACTION_ESC_DISPATCH:
			do_esc(vte, data);
			break;
		case ACTION_CSI_DISPATCH:
			do_csi(vte, data);
			break;
		case ACTION_DCS_START:
			do_dcs_start(vte, data);
			break;
		case ACTION_DCS_COLLECT:
			do_osc_collect(vte, data);
			break;
		case ACTION_DCS_END:
			do_dcs(vte);
			break;
		case ACTION_OSC_START:
			do_clear(vte);
			break;
		case ACTION_OSC_COLLECT:
			do_osc_collect(vte, data);
			break;
		case ACTION_OSC_END:
			do_osc_end(vte);
			break;
		default:
			llog_warning(vte, "invalid action %d", action);
=======
	case ACTION_NONE:
		/* do nothing */
		return;
	case ACTION_IGNORE:
		/* ignore character */
		break;
	case ACTION_PRINT:
		sym = tsm_symbol_make(vte_map(vte, data));
		write_console(vte, sym);
		break;
	case ACTION_EXECUTE:
		do_execute(vte, data);
		break;
	case ACTION_CLEAR:
		do_clear(vte);
		break;
	case ACTION_COLLECT:
		do_collect(vte, data);
		break;
	case ACTION_PARAM:
		do_param(vte, data);
		break;
	case ACTION_ESC_DISPATCH:
		do_esc(vte, data);
		break;
	case ACTION_CSI_DISPATCH:
		do_csi(vte, data);
		break;
	case ACTION_DCS_START:
		break;
	case ACTION_DCS_COLLECT:
		break;
	case ACTION_DCS_END:
		break;
	case ACTION_OSC_START:
		do_clear(vte);
		break;
	case ACTION_OSC_COLLECT:
		do_osc_collect(vte, data);
		break;
	case ACTION_OSC_END:
		do_osc_end(vte);
		break;
	default:
		llog_warning(vte, "invalid action %d", action);
>>>>>>> c477e0c9
	}
}

/* entry actions to be performed when entering the selected state */
static const int entry_action[] = {
	[STATE_CSI_ENTRY] = ACTION_CLEAR,      [STATE_DCS_ENTRY] = ACTION_CLEAR,
	[STATE_DCS_PASS] = ACTION_DCS_START,   [STATE_ESC] = ACTION_CLEAR,
	[STATE_OSC_STRING] = ACTION_OSC_START, [STATE_NUM] = ACTION_NONE,
};

/* exit actions to be performed when leaving the selected state */
static const int exit_action[] = {
	[STATE_DCS_PASS] = ACTION_DCS_END,
	[STATE_OSC_STRING] = ACTION_OSC_END,
	[STATE_NUM] = ACTION_NONE,
};

/* perform state transition and dispatch related actions */
static void do_trans(struct tsm_vte *vte, uint32_t data, int state, int act)
{
	if (state != STATE_NONE) {
		/* A state transition occurs. Perform exit-action,
		 * transition-action and entry-action. Even when performing a
		 * transition to the same state as the current state we do this.
		 * Use STATE_NONE if this is not the desired behavior.
		 */
		do_action(vte, data, exit_action[vte->state]);
		do_action(vte, data, act);
		do_action(vte, data, entry_action[state]);
		vte->state = state;
	} else {
		do_action(vte, data, act);
	}
}

/*
 * Escape sequence parser
 * This parses the new input character \data. It performs state transition and
 * calls the right callbacks for each action.
 */
static void parse_data(struct tsm_vte *vte, uint32_t raw)
{
	/* events that may occur in any state */
	switch (raw) {
	case 0x18:
	case 0x1a:
	// case 0x80 ... 0x8f:
	case 0x80:
	case 0x81:
	case 0x82:
	case 0x83:
	case 0x84:
	case 0x85:
	case 0x86:
	case 0x87:
	case 0x88:
	case 0x89:
	case 0x8A:
	case 0x8B:
	case 0x8C:
	case 0x8D:
	case 0x8E:
	case 0x8F:
	// case 0x91 ... 0x97:
	case 0x91:
	case 0x92:
	case 0x93:
	case 0x94:
	case 0x95:
	case 0x96:
	case 0x97:
	case 0x99:
	case 0x9a:
	case 0x9c:
		do_trans(vte, raw, STATE_GROUND, ACTION_EXECUTE);
		return;
	case 0x1b:
		do_trans(vte, raw, STATE_ESC, ACTION_NONE);
		return;
	case 0x98:
	case 0x9e:
	case 0x9f:
		do_trans(vte, raw, STATE_ST_IGNORE, ACTION_NONE);
		return;
	case 0x90:
		do_trans(vte, raw, STATE_DCS_ENTRY, ACTION_NONE);
		return;
	case 0x9d:
		do_trans(vte, raw, STATE_OSC_STRING, ACTION_NONE);
		return;
	case 0x9b:
		do_trans(vte, raw, STATE_CSI_ENTRY, ACTION_NONE);
		return;
	}

	/* events that depend on the current state */
	switch (vte->state) {
	case STATE_GROUND:
		switch (raw) {
		// case 0x00 ... 0x17:
		case 0x00:
		case 0x01:
		case 0x02:
		case 0x03:
		case 0x04:
		case 0x05:
		case 0x06:
		case 0x07:
		case 0x08:
		case 0x09:
		case 0x0A:
		case 0x0B:
		case 0x0C:
		case 0x0D:
		case 0x0E:
		case 0x0F:
		case 0x10:
		case 0x11:
		case 0x12:
		case 0x13:
		case 0x14:
		case 0x15:
		case 0x16:
		case 0x17:
		case 0x19:
		// case 0x1c ... 0x1f:
		case 0x1C:
		case 0x1D:
		case 0x1E:
		case 0x1F:
		// case 0x80 ... 0x8f:
		case 0x80:
		case 0x81:
		case 0x82:
		case 0x83:
		case 0x84:
		case 0x85:
		case 0x86:
		case 0x87:
		case 0x88:
		case 0x89:
		case 0x8A:
		case 0x8B:
		case 0x8C:
		case 0x8D:
		case 0x8E:
		case 0x8F:
		// case 0x91 ... 0x9a:
		case 0x91:
		case 0x92:
		case 0x93:
		case 0x94:
		case 0x95:
		case 0x96:
		case 0x97:
		case 0x98:
		case 0x99:
		case 0x9A:
		case 0x9c:
			do_trans(vte, raw, STATE_NONE, ACTION_EXECUTE);
			return;
		// case 0x20 ... 0x7f:
		case 0x20:
		case 0x21:
		case 0x22:
		case 0x23:
		case 0x24:
		case 0x25:
		case 0x26:
		case 0x27:
		case 0x28:
		case 0x29:
		case 0x2A:
		case 0x2B:
		case 0x2C:
		case 0x2D:
		case 0x2E:
		case 0x2F:
		case 0x30:
		case 0x31:
		case 0x32:
		case 0x33:
		case 0x34:
		case 0x35:
		case 0x36:
		case 0x37:
		case 0x38:
		case 0x39:
		case 0x3A:
		case 0x3B:
		case 0x3C:
		case 0x3D:
		case 0x3E:
		case 0x3F:
		case 0x40:
		case 0x41:
		case 0x42:
		case 0x43:
		case 0x44:
		case 0x45:
		case 0x46:
		case 0x47:
		case 0x48:
		case 0x49:
		case 0x4A:
		case 0x4B:
		case 0x4C:
		case 0x4D:
		case 0x4E:
		case 0x4F:
		case 0x50:
		case 0x51:
		case 0x52:
		case 0x53:
		case 0x54:
		case 0x55:
		case 0x56:
		case 0x57:
		case 0x58:
		case 0x59:
		case 0x5A:
		case 0x5B:
		case 0x5C:
		case 0x5D:
		case 0x5E:
		case 0x5F:
		case 0x60:
		case 0x61:
		case 0x62:
		case 0x63:
		case 0x64:
		case 0x65:
		case 0x66:
		case 0x67:
		case 0x68:
		case 0x69:
		case 0x6A:
		case 0x6B:
		case 0x6C:
		case 0x6D:
		case 0x6E:
		case 0x6F:
		case 0x70:
		case 0x71:
		case 0x72:
		case 0x73:
		case 0x74:
		case 0x75:
		case 0x76:
		case 0x77:
		case 0x78:
		case 0x79:
		case 0x7A:
		case 0x7B:
		case 0x7C:
		case 0x7D:
		case 0x7E:
		case 0x7F:
			do_trans(vte, raw, STATE_NONE, ACTION_PRINT);
			return;
		}
		do_trans(vte, raw, STATE_NONE, ACTION_PRINT);
		return;
	case STATE_ESC:
		switch (raw) {
		// case 0x00 ... 0x17:
		case 0x00:
		case 0x01:
		case 0x02:
		case 0x03:
		case 0x04:
		case 0x05:
		case 0x06:
		case 0x07:
		case 0x08:
		case 0x09:
		case 0x0A:
		case 0x0B:
		case 0x0C:
		case 0x0D:
		case 0x0E:
		case 0x0F:
		case 0x10:
		case 0x11:
		case 0x12:
		case 0x13:
		case 0x14:
		case 0x15:
		case 0x16:
		case 0x17:
		case 0x19:
		// case 0x1c ... 0x1f:
		case 0x1C:
		case 0x1D:
		case 0x1E:
		case 0x1F:
			do_trans(vte, raw, STATE_NONE, ACTION_EXECUTE);
			return;
		case 0x7f:
			do_trans(vte, raw, STATE_NONE, ACTION_IGNORE);
			return;
		// case 0x20 ... 0x2f:
		case 0x20:
		case 0x21:
		case 0x22:
		case 0x23:
		case 0x24:
		case 0x25:
		case 0x26:
		case 0x27:
		case 0x28:
		case 0x29:
		case 0x2A:
		case 0x2B:
		case 0x2C:
		case 0x2D:
		case 0x2E:
		case 0x2F:
			do_trans(vte, raw, STATE_ESC_INT, ACTION_COLLECT);
			return;
		// case 0x30 ... 0x4f:
		case 0x30:
		case 0x31:
		case 0x32:
		case 0x33:
		case 0x34:
		case 0x35:
		case 0x36:
		case 0x37:
		case 0x38:
		case 0x39:
		case 0x3A:
		case 0x3B:
		case 0x3C:
		case 0x3D:
		case 0x3E:
		case 0x3F:
		case 0x40:
		case 0x41:
		case 0x42:
		case 0x43:
		case 0x44:
		case 0x45:
		case 0x46:
		case 0x47:
		case 0x48:
		case 0x49:
		case 0x4A:
		case 0x4B:
		case 0x4C:
		case 0x4D:
		case 0x4E:
		case 0x4F:
		// case 0x51 ... 0x57:
		case 0x51:
		case 0x52:
		case 0x53:
		case 0x54:
		case 0x55:
		case 0x56:
		case 0x57:
		case 0x59:
		case 0x5a:
		case 0x5c:
		// case 0x60 ... 0x7e:
		case 0x60:
		case 0x61:
		case 0x62:
		case 0x63:
		case 0x64:
		case 0x65:
		case 0x66:
		case 0x67:
		case 0x68:
		case 0x69:
		case 0x6A:
		case 0x6B:
		case 0x6C:
		case 0x6D:
		case 0x6E:
		case 0x6F:
		case 0x70:
		case 0x71:
		case 0x72:
		case 0x73:
		case 0x74:
		case 0x75:
		case 0x76:
		case 0x77:
		case 0x78:
		case 0x79:
		case 0x7A:
		case 0x7B:
		case 0x7C:
		case 0x7D:
		case 0x7E:
			do_trans(vte, raw, STATE_GROUND, ACTION_ESC_DISPATCH);
			return;
		case 0x5b:
			do_trans(vte, raw, STATE_CSI_ENTRY, ACTION_NONE);
			return;
		case 0x5d:
			do_trans(vte, raw, STATE_OSC_STRING, ACTION_NONE);
			return;
		case 0x50:
			do_trans(vte, raw, STATE_DCS_ENTRY, ACTION_NONE);
			return;
		case 0x58:
		case 0x5e:
		case 0x5f:
			do_trans(vte, raw, STATE_ST_IGNORE, ACTION_NONE);
			return;
		}
		do_trans(vte, raw, STATE_ESC_INT, ACTION_COLLECT);
		return;
	case STATE_ESC_INT:
		switch (raw) {
		// case 0x00 ... 0x17:
		case 0x00:
		case 0x01:
		case 0x02:
		case 0x03:
		case 0x04:
		case 0x05:
		case 0x06:
		case 0x07:
		case 0x08:
		case 0x09:
		case 0x0A:
		case 0x0B:
		case 0x0C:
		case 0x0D:
		case 0x0E:
		case 0x0F:
		case 0x10:
		case 0x11:
		case 0x12:
		case 0x13:
		case 0x14:
		case 0x15:
		case 0x16:
		case 0x17:
		case 0x19:
		// case 0x1c ... 0x1f:
		case 0x1C:
		case 0x1D:
		case 0x1E:
		case 0x1F:
			do_trans(vte, raw, STATE_NONE, ACTION_EXECUTE);
			return;
		// case 0x20 ... 0x2f:
		case 0x20:
		case 0x21:
		case 0x22:
		case 0x23:
		case 0x24:
		case 0x25:
		case 0x26:
		case 0x27:
		case 0x28:
		case 0x29:
		case 0x2A:
		case 0x2B:
		case 0x2C:
		case 0x2D:
		case 0x2E:
		case 0x2F:
			do_trans(vte, raw, STATE_NONE, ACTION_COLLECT);
			return;
		case 0x7f:
			do_trans(vte, raw, STATE_NONE, ACTION_IGNORE);
			return;
		// case 0x30 ... 0x7e:
		case 0x30:
		case 0x31:
		case 0x32:
		case 0x33:
		case 0x34:
		case 0x35:
		case 0x36:
		case 0x37:
		case 0x38:
		case 0x39:
		case 0x3A:
		case 0x3B:
		case 0x3C:
		case 0x3D:
		case 0x3E:
		case 0x3F:
		case 0x40:
		case 0x41:
		case 0x42:
		case 0x43:
		case 0x44:
		case 0x45:
		case 0x46:
		case 0x47:
		case 0x48:
		case 0x49:
		case 0x4A:
		case 0x4B:
		case 0x4C:
		case 0x4D:
		case 0x4E:
		case 0x4F:
		case 0x50:
		case 0x51:
		case 0x52:
		case 0x53:
		case 0x54:
		case 0x55:
		case 0x56:
		case 0x57:
		case 0x58:
		case 0x59:
		case 0x5A:
		case 0x5B:
		case 0x5C:
		case 0x5D:
		case 0x5E:
		case 0x5F:
		case 0x60:
		case 0x61:
		case 0x62:
		case 0x63:
		case 0x64:
		case 0x65:
		case 0x66:
		case 0x67:
		case 0x68:
		case 0x69:
		case 0x6A:
		case 0x6B:
		case 0x6C:
		case 0x6D:
		case 0x6E:
		case 0x6F:
		case 0x70:
		case 0x71:
		case 0x72:
		case 0x73:
		case 0x74:
		case 0x75:
		case 0x76:
		case 0x77:
		case 0x78:
		case 0x79:
		case 0x7A:
		case 0x7B:
		case 0x7C:
		case 0x7D:
		case 0x7E:
			do_trans(vte, raw, STATE_GROUND, ACTION_ESC_DISPATCH);
			return;
		}
		do_trans(vte, raw, STATE_NONE, ACTION_COLLECT);
		return;
	case STATE_CSI_ENTRY:
		switch (raw) {
		// case 0x00 ... 0x17:
		case 0x00:
		case 0x01:
		case 0x02:
		case 0x03:
		case 0x04:
		case 0x05:
		case 0x06:
		case 0x07:
		case 0x08:
		case 0x09:
		case 0x0A:
		case 0x0B:
		case 0x0C:
		case 0x0D:
		case 0x0E:
		case 0x0F:
		case 0x10:
		case 0x11:
		case 0x12:
		case 0x13:
		case 0x14:
		case 0x15:
		case 0x16:
		case 0x17:
		case 0x19:
		// case 0x1c ... 0x1f:
		case 0x1C:
		case 0x1D:
		case 0x1E:
		case 0x1F:
			do_trans(vte, raw, STATE_NONE, ACTION_EXECUTE);
			return;
		case 0x7f:
			do_trans(vte, raw, STATE_NONE, ACTION_IGNORE);
			return;
		// case 0x20 ... 0x2f:
		case 0x20:
		case 0x21:
		case 0x22:
		case 0x23:
		case 0x24:
		case 0x25:
		case 0x26:
		case 0x27:
		case 0x28:
		case 0x29:
		case 0x2A:
		case 0x2B:
		case 0x2C:
		case 0x2D:
		case 0x2E:
		case 0x2F:
			do_trans(vte, raw, STATE_CSI_INT, ACTION_COLLECT);
			return;
		case 0x3a:
			do_trans(vte, raw, STATE_CSI_IGNORE, ACTION_NONE);
			return;
		// case 0x30 ... 0x39:
		case 0x30:
		case 0x31:
		case 0x32:
		case 0x33:
		case 0x34:
		case 0x35:
		case 0x36:
		case 0x37:
		case 0x38:
		case 0x39:
		case 0x3b:
			do_trans(vte, raw, STATE_CSI_PARAM, ACTION_PARAM);
			return;
		// case 0x3c ... 0x3f:
		case 0x3C:
		case 0x3D:
		case 0x3E:
		case 0x3F:
			do_trans(vte, raw, STATE_CSI_PARAM, ACTION_COLLECT);
			return;
		// case 0x40 ... 0x7e:
		case 0x40:
		case 0x41:
		case 0x42:
		case 0x43:
		case 0x44:
		case 0x45:
		case 0x46:
		case 0x47:
		case 0x48:
		case 0x49:
		case 0x4A:
		case 0x4B:
		case 0x4C:
		case 0x4D:
		case 0x4E:
		case 0x4F:
		case 0x50:
		case 0x51:
		case 0x52:
		case 0x53:
		case 0x54:
		case 0x55:
		case 0x56:
		case 0x57:
		case 0x58:
		case 0x59:
		case 0x5A:
		case 0x5B:
		case 0x5C:
		case 0x5D:
		case 0x5E:
		case 0x5F:
		case 0x60:
		case 0x61:
		case 0x62:
		case 0x63:
		case 0x64:
		case 0x65:
		case 0x66:
		case 0x67:
		case 0x68:
		case 0x69:
		case 0x6A:
		case 0x6B:
		case 0x6C:
		case 0x6D:
		case 0x6E:
		case 0x6F:
		case 0x70:
		case 0x71:
		case 0x72:
		case 0x73:
		case 0x74:
		case 0x75:
		case 0x76:
		case 0x77:
		case 0x78:
		case 0x79:
		case 0x7A:
		case 0x7B:
		case 0x7C:
		case 0x7D:
		case 0x7E:
			do_trans(vte, raw, STATE_GROUND, ACTION_CSI_DISPATCH);
			return;
		}
		do_trans(vte, raw, STATE_CSI_IGNORE, ACTION_NONE);
		return;
	case STATE_CSI_PARAM:
		switch (raw) {
		// case 0x00 ... 0x17:
		case 0x00:
		case 0x01:
		case 0x02:
		case 0x03:
		case 0x04:
		case 0x05:
		case 0x06:
		case 0x07:
		case 0x08:
		case 0x09:
		case 0x0A:
		case 0x0B:
		case 0x0C:
		case 0x0D:
		case 0x0E:
		case 0x0F:
		case 0x10:
		case 0x11:
		case 0x12:
		case 0x13:
		case 0x14:
		case 0x15:
		case 0x16:
		case 0x17:
		case 0x19:
		// case 0x1c ... 0x1f:
		case 0x1C:
		case 0x1D:
		case 0x1E:
		case 0x1F:
			do_trans(vte, raw, STATE_NONE, ACTION_EXECUTE);
			return;
		// case 0x30 ... 0x39:
		case 0x30:
		case 0x31:
		case 0x32:
		case 0x33:
		case 0x34:
		case 0x35:
		case 0x36:
		case 0x37:
		case 0x38:
		case 0x39:
		case 0x3b:
			do_trans(vte, raw, STATE_NONE, ACTION_PARAM);
			return;
		case 0x7f:
			do_trans(vte, raw, STATE_NONE, ACTION_IGNORE);
			return;
		case 0x3a:
		// case 0x3c ... 0x3f:
		case 0x3C:
		case 0x3D:
		case 0x3E:
		case 0x3F:
			do_trans(vte, raw, STATE_CSI_IGNORE, ACTION_NONE);
			return;
		// case 0x20 ... 0x2f:
		case 0x20:
		case 0x21:
		case 0x22:
		case 0x23:
		case 0x24:
		case 0x25:
		case 0x26:
		case 0x27:
		case 0x28:
		case 0x29:
		case 0x2A:
		case 0x2B:
		case 0x2C:
		case 0x2D:
		case 0x2E:
		case 0x2F:
			do_trans(vte, raw, STATE_CSI_INT, ACTION_COLLECT);
			return;
		// case 0x40 ... 0x7e:
		case 0x40:
		case 0x41:
		case 0x42:
		case 0x43:
		case 0x44:
		case 0x45:
		case 0x46:
		case 0x47:
		case 0x48:
		case 0x49:
		case 0x4A:
		case 0x4B:
		case 0x4C:
		case 0x4D:
		case 0x4E:
		case 0x4F:
		case 0x50:
		case 0x51:
		case 0x52:
		case 0x53:
		case 0x54:
		case 0x55:
		case 0x56:
		case 0x57:
		case 0x58:
		case 0x59:
		case 0x5A:
		case 0x5B:
		case 0x5C:
		case 0x5D:
		case 0x5E:
		case 0x5F:
		case 0x60:
		case 0x61:
		case 0x62:
		case 0x63:
		case 0x64:
		case 0x65:
		case 0x66:
		case 0x67:
		case 0x68:
		case 0x69:
		case 0x6A:
		case 0x6B:
		case 0x6C:
		case 0x6D:
		case 0x6E:
		case 0x6F:
		case 0x70:
		case 0x71:
		case 0x72:
		case 0x73:
		case 0x74:
		case 0x75:
		case 0x76:
		case 0x77:
		case 0x78:
		case 0x79:
		case 0x7A:
		case 0x7B:
		case 0x7C:
		case 0x7D:
		case 0x7E:
			do_trans(vte, raw, STATE_GROUND, ACTION_CSI_DISPATCH);
			return;
		}
		do_trans(vte, raw, STATE_CSI_IGNORE, ACTION_NONE);
		return;
	case STATE_CSI_INT:
		switch (raw) {
		// case 0x00 ... 0x17:
		case 0x00:
		case 0x01:
		case 0x02:
		case 0x03:
		case 0x04:
		case 0x05:
		case 0x06:
		case 0x07:
		case 0x08:
		case 0x09:
		case 0x0A:
		case 0x0B:
		case 0x0C:
		case 0x0D:
		case 0x0E:
		case 0x0F:
		case 0x10:
		case 0x11:
		case 0x12:
		case 0x13:
		case 0x14:
		case 0x15:
		case 0x16:
		case 0x17:
		case 0x19:
		// case 0x1c ... 0x1f:
		case 0x1C:
		case 0x1D:
		case 0x1E:
		case 0x1F:
			do_trans(vte, raw, STATE_NONE, ACTION_EXECUTE);
			return;
		// case 0x20 ... 0x2f:
		case 0x20:
		case 0x21:
		case 0x22:
		case 0x23:
		case 0x24:
		case 0x25:
		case 0x26:
		case 0x27:
		case 0x28:
		case 0x29:
		case 0x2A:
		case 0x2B:
		case 0x2C:
		case 0x2D:
		case 0x2E:
		case 0x2F:
			do_trans(vte, raw, STATE_NONE, ACTION_COLLECT);
			return;
		case 0x7f:
			do_trans(vte, raw, STATE_NONE, ACTION_IGNORE);
			return;
		// case 0x30 ... 0x3f:
		case 0x30:
		case 0x31:
		case 0x32:
		case 0x33:
		case 0x34:
		case 0x35:
		case 0x36:
		case 0x37:
		case 0x38:
		case 0x39:
		case 0x3A:
		case 0x3B:
		case 0x3C:
		case 0x3D:
		case 0x3E:
		case 0x3F:
			do_trans(vte, raw, STATE_CSI_IGNORE, ACTION_NONE);
			return;
		// case 0x40 ... 0x7e:
		case 0x40:
		case 0x41:
		case 0x42:
		case 0x43:
		case 0x44:
		case 0x45:
		case 0x46:
		case 0x47:
		case 0x48:
		case 0x49:
		case 0x4A:
		case 0x4B:
		case 0x4C:
		case 0x4D:
		case 0x4E:
		case 0x4F:
		case 0x50:
		case 0x51:
		case 0x52:
		case 0x53:
		case 0x54:
		case 0x55:
		case 0x56:
		case 0x57:
		case 0x58:
		case 0x59:
		case 0x5A:
		case 0x5B:
		case 0x5C:
		case 0x5D:
		case 0x5E:
		case 0x5F:
		case 0x60:
		case 0x61:
		case 0x62:
		case 0x63:
		case 0x64:
		case 0x65:
		case 0x66:
		case 0x67:
		case 0x68:
		case 0x69:
		case 0x6A:
		case 0x6B:
		case 0x6C:
		case 0x6D:
		case 0x6E:
		case 0x6F:
		case 0x70:
		case 0x71:
		case 0x72:
		case 0x73:
		case 0x74:
		case 0x75:
		case 0x76:
		case 0x77:
		case 0x78:
		case 0x79:
		case 0x7A:
		case 0x7B:
		case 0x7C:
		case 0x7D:
		case 0x7E:
			do_trans(vte, raw, STATE_GROUND, ACTION_CSI_DISPATCH);
			return;
		}
		do_trans(vte, raw, STATE_CSI_IGNORE, ACTION_NONE);
		return;
	case STATE_CSI_IGNORE:
		switch (raw) {
		// case 0x00 ... 0x17:
		case 0x00:
		case 0x01:
		case 0x02:
		case 0x03:
		case 0x04:
		case 0x05:
		case 0x06:
		case 0x07:
		case 0x08:
		case 0x09:
		case 0x0A:
		case 0x0B:
		case 0x0C:
		case 0x0D:
		case 0x0E:
		case 0x0F:
		case 0x10:
		case 0x11:
		case 0x12:
		case 0x13:
		case 0x14:
		case 0x15:
		case 0x16:
		case 0x17:
		case 0x19:
		// case 0x1c ... 0x1f:
		case 0x1C:
		case 0x1D:
		case 0x1E:
		case 0x1F:
			do_trans(vte, raw, STATE_NONE, ACTION_EXECUTE);
			return;
		// case 0x20 ... 0x3f:
		case 0x20:
		case 0x21:
		case 0x22:
		case 0x23:
		case 0x24:
		case 0x25:
		case 0x26:
		case 0x27:
		case 0x28:
		case 0x29:
		case 0x2A:
		case 0x2B:
		case 0x2C:
		case 0x2D:
		case 0x2E:
		case 0x2F:
		case 0x30:
		case 0x31:
		case 0x32:
		case 0x33:
		case 0x34:
		case 0x35:
		case 0x36:
		case 0x37:
		case 0x38:
		case 0x39:
		case 0x3A:
		case 0x3B:
		case 0x3C:
		case 0x3D:
		case 0x3E:
		case 0x3F:
		case 0x7f:
			do_trans(vte, raw, STATE_NONE, ACTION_IGNORE);
			return;
		// case 0x40 ... 0x7e:
		case 0x40:
		case 0x41:
		case 0x42:
		case 0x43:
		case 0x44:
		case 0x45:
		case 0x46:
		case 0x47:
		case 0x48:
		case 0x49:
		case 0x4A:
		case 0x4B:
		case 0x4C:
		case 0x4D:
		case 0x4E:
		case 0x4F:
		case 0x50:
		case 0x51:
		case 0x52:
		case 0x53:
		case 0x54:
		case 0x55:
		case 0x56:
		case 0x57:
		case 0x58:
		case 0x59:
		case 0x5A:
		case 0x5B:
		case 0x5C:
		case 0x5D:
		case 0x5E:
		case 0x5F:
		case 0x60:
		case 0x61:
		case 0x62:
		case 0x63:
		case 0x64:
		case 0x65:
		case 0x66:
		case 0x67:
		case 0x68:
		case 0x69:
		case 0x6A:
		case 0x6B:
		case 0x6C:
		case 0x6D:
		case 0x6E:
		case 0x6F:
		case 0x70:
		case 0x71:
		case 0x72:
		case 0x73:
		case 0x74:
		case 0x75:
		case 0x76:
		case 0x77:
		case 0x78:
		case 0x79:
		case 0x7A:
		case 0x7B:
		case 0x7C:
		case 0x7D:
		case 0x7E:
			do_trans(vte, raw, STATE_GROUND, ACTION_NONE);
			return;
		}
		do_trans(vte, raw, STATE_NONE, ACTION_IGNORE);
		return;
	case STATE_DCS_ENTRY:
		switch (raw) {
		// case 0x00 ... 0x17:
		case 0x00:
		case 0x01:
		case 0x02:
		case 0x03:
		case 0x04:
		case 0x05:
		case 0x06:
		case 0x07:
		case 0x08:
		case 0x09:
		case 0x0A:
		case 0x0B:
		case 0x0C:
		case 0x0D:
		case 0x0E:
		case 0x0F:
		case 0x10:
		case 0x11:
		case 0x12:
		case 0x13:
		case 0x14:
		case 0x15:
		case 0x16:
		case 0x17:
		case 0x19:
		// case 0x1c ... 0x1f:
		case 0x1C:
		case 0x1D:
		case 0x1E:
		case 0x1F:
		case 0x7f:
			do_trans(vte, raw, STATE_NONE, ACTION_IGNORE);
			return;
		case 0x3a:
			do_trans(vte, raw, STATE_DCS_IGNORE, ACTION_NONE);
			return;
		// case 0x20 ... 0x2f:
		case 0x20:
		case 0x21:
		case 0x22:
		case 0x23:
		case 0x24:
		case 0x25:
		case 0x26:
		case 0x27:
		case 0x28:
		case 0x29:
		case 0x2A:
		case 0x2B:
		case 0x2C:
		case 0x2D:
		case 0x2E:
		case 0x2F:
			do_trans(vte, raw, STATE_DCS_INT, ACTION_COLLECT);
			return;
		// case 0x30 ... 0x39:
		case 0x30:
		case 0x31:
		case 0x32:
		case 0x33:
		case 0x34:
		case 0x35:
		case 0x36:
		case 0x37:
		case 0x38:
		case 0x39:
		case 0x3b:
			do_trans(vte, raw, STATE_DCS_PARAM, ACTION_PARAM);
			return;
		// case 0x3c ... 0x3f:
		case 0x3C:
		case 0x3D:
		case 0x3E:
		case 0x3F:
			do_trans(vte, raw, STATE_DCS_PARAM, ACTION_COLLECT);
			return;
		// case 0x40 ... 0x7e:
		case 0x40:
		case 0x41:
		case 0x42:
		case 0x43:
		case 0x44:
		case 0x45:
		case 0x46:
		case 0x47:
		case 0x48:
		case 0x49:
		case 0x4A:
		case 0x4B:
		case 0x4C:
		case 0x4D:
		case 0x4E:
		case 0x4F:
		case 0x50:
		case 0x51:
		case 0x52:
		case 0x53:
		case 0x54:
		case 0x55:
		case 0x56:
		case 0x57:
		case 0x58:
		case 0x59:
		case 0x5A:
		case 0x5B:
		case 0x5C:
		case 0x5D:
		case 0x5E:
		case 0x5F:
		case 0x60:
		case 0x61:
		case 0x62:
		case 0x63:
		case 0x64:
		case 0x65:
		case 0x66:
		case 0x67:
		case 0x68:
		case 0x69:
		case 0x6A:
		case 0x6B:
		case 0x6C:
		case 0x6D:
		case 0x6E:
		case 0x6F:
		case 0x70:
		case 0x71:
		case 0x72:
		case 0x73:
		case 0x74:
		case 0x75:
		case 0x76:
		case 0x77:
		case 0x78:
		case 0x79:
		case 0x7A:
		case 0x7B:
		case 0x7C:
		case 0x7D:
		case 0x7E:
			do_trans(vte, raw, STATE_DCS_PASS, ACTION_NONE);
			return;
		}
		do_trans(vte, raw, STATE_DCS_PASS, ACTION_NONE);
		return;
	case STATE_DCS_PARAM:
		switch (raw) {
		// case 0x00 ... 0x17:
		case 0x00:
		case 0x01:
		case 0x02:
		case 0x03:
		case 0x04:
		case 0x05:
		case 0x06:
		case 0x07:
		case 0x08:
		case 0x09:
		case 0x0A:
		case 0x0B:
		case 0x0C:
		case 0x0D:
		case 0x0E:
		case 0x0F:
		case 0x10:
		case 0x11:
		case 0x12:
		case 0x13:
		case 0x14:
		case 0x15:
		case 0x16:
		case 0x17:
		case 0x19:
		// case 0x1c ... 0x1f:
		case 0x1C:
		case 0x1D:
		case 0x1E:
		case 0x1F:
		case 0x7f:
			do_trans(vte, raw, STATE_NONE, ACTION_IGNORE);
			return;
		// case 0x30 ... 0x39:
		case 0x30:
		case 0x31:
		case 0x32:
		case 0x33:
		case 0x34:
		case 0x35:
		case 0x36:
		case 0x37:
		case 0x38:
		case 0x39:
		case 0x3b:
			do_trans(vte, raw, STATE_NONE, ACTION_PARAM);
			return;
		case 0x3a:
		// case 0x3c ... 0x3f:
		case 0x3C:
		case 0x3D:
		case 0x3E:
		case 0x3F:
			do_trans(vte, raw, STATE_DCS_IGNORE, ACTION_NONE);
			return;
		// case 0x20 ... 0x2f:
		case 0x20:
		case 0x21:
		case 0x22:
		case 0x23:
		case 0x24:
		case 0x25:
		case 0x26:
		case 0x27:
		case 0x28:
		case 0x29:
		case 0x2A:
		case 0x2B:
		case 0x2C:
		case 0x2D:
		case 0x2E:
		case 0x2F:
			do_trans(vte, raw, STATE_DCS_INT, ACTION_COLLECT);
			return;
		// case 0x40 ... 0x7e:
		case 0x40:
		case 0x41:
		case 0x42:
		case 0x43:
		case 0x44:
		case 0x45:
		case 0x46:
		case 0x47:
		case 0x48:
		case 0x49:
		case 0x4A:
		case 0x4B:
		case 0x4C:
		case 0x4D:
		case 0x4E:
		case 0x4F:
		case 0x50:
		case 0x51:
		case 0x52:
		case 0x53:
		case 0x54:
		case 0x55:
		case 0x56:
		case 0x57:
		case 0x58:
		case 0x59:
		case 0x5A:
		case 0x5B:
		case 0x5C:
		case 0x5D:
		case 0x5E:
		case 0x5F:
		case 0x60:
		case 0x61:
		case 0x62:
		case 0x63:
		case 0x64:
		case 0x65:
		case 0x66:
		case 0x67:
		case 0x68:
		case 0x69:
		case 0x6A:
		case 0x6B:
		case 0x6C:
		case 0x6D:
		case 0x6E:
		case 0x6F:
		case 0x70:
		case 0x71:
		case 0x72:
		case 0x73:
		case 0x74:
		case 0x75:
		case 0x76:
		case 0x77:
		case 0x78:
		case 0x79:
		case 0x7A:
		case 0x7B:
		case 0x7C:
		case 0x7D:
		case 0x7E:
			do_trans(vte, raw, STATE_DCS_PASS, ACTION_NONE);
			return;
		}
		do_trans(vte, raw, STATE_DCS_PASS, ACTION_NONE);
		return;
	case STATE_DCS_INT:
		switch (raw) {
		// case 0x00 ... 0x17:
		case 0x00:
		case 0x01:
		case 0x02:
		case 0x03:
		case 0x04:
		case 0x05:
		case 0x06:
		case 0x07:
		case 0x08:
		case 0x09:
		case 0x0A:
		case 0x0B:
		case 0x0C:
		case 0x0D:
		case 0x0E:
		case 0x0F:
		case 0x10:
		case 0x11:
		case 0x12:
		case 0x13:
		case 0x14:
		case 0x15:
		case 0x16:
		case 0x17:
		case 0x19:
		// case 0x1c ... 0x1f:
		case 0x1C:
		case 0x1D:
		case 0x1E:
		case 0x1F:
		case 0x7f:
			do_trans(vte, raw, STATE_NONE, ACTION_IGNORE);
			return;
		// case 0x20 ... 0x2f:
		case 0x20:
		case 0x21:
		case 0x22:
		case 0x23:
		case 0x24:
		case 0x25:
		case 0x26:
		case 0x27:
		case 0x28:
		case 0x29:
		case 0x2A:
		case 0x2B:
		case 0x2C:
		case 0x2D:
		case 0x2E:
		case 0x2F:
			do_trans(vte, raw, STATE_NONE, ACTION_COLLECT);
			return;
		// case 0x30 ... 0x3f:
		case 0x30:
		case 0x31:
		case 0x32:
		case 0x33:
		case 0x34:
		case 0x35:
		case 0x36:
		case 0x37:
		case 0x38:
		case 0x39:
		case 0x3A:
		case 0x3B:
		case 0x3C:
		case 0x3D:
		case 0x3E:
		case 0x3F:
			do_trans(vte, raw, STATE_DCS_IGNORE, ACTION_NONE);
			return;
		// case 0x40 ... 0x7e:
		case 0x40:
		case 0x41:
		case 0x42:
		case 0x43:
		case 0x44:
		case 0x45:
		case 0x46:
		case 0x47:
		case 0x48:
		case 0x49:
		case 0x4A:
		case 0x4B:
		case 0x4C:
		case 0x4D:
		case 0x4E:
		case 0x4F:
		case 0x50:
		case 0x51:
		case 0x52:
		case 0x53:
		case 0x54:
		case 0x55:
		case 0x56:
		case 0x57:
		case 0x58:
		case 0x59:
		case 0x5A:
		case 0x5B:
		case 0x5C:
		case 0x5D:
		case 0x5E:
		case 0x5F:
		case 0x60:
		case 0x61:
		case 0x62:
		case 0x63:
		case 0x64:
		case 0x65:
		case 0x66:
		case 0x67:
		case 0x68:
		case 0x69:
		case 0x6A:
		case 0x6B:
		case 0x6C:
		case 0x6D:
		case 0x6E:
		case 0x6F:
		case 0x70:
		case 0x71:
		case 0x72:
		case 0x73:
		case 0x74:
		case 0x75:
		case 0x76:
		case 0x77:
		case 0x78:
		case 0x79:
		case 0x7A:
		case 0x7B:
		case 0x7C:
		case 0x7D:
		case 0x7E:
			do_trans(vte, raw, STATE_DCS_PASS, ACTION_NONE);
			return;
		}
		do_trans(vte, raw, STATE_DCS_PASS, ACTION_NONE);
		return;
	case STATE_DCS_PASS:
		switch (raw) {
		// case 0x00 ... 0x17:
		case 0x00:
		case 0x01:
		case 0x02:
		case 0x03:
		case 0x04:
		case 0x05:
		case 0x06:
		case 0x07:
		case 0x08:
		case 0x09:
		case 0x0A:
		case 0x0B:
		case 0x0C:
		case 0x0D:
		case 0x0E:
		case 0x0F:
		case 0x10:
		case 0x11:
		case 0x12:
		case 0x13:
		case 0x14:
		case 0x15:
		case 0x16:
		case 0x17:
		case 0x19:
		// case 0x1c ... 0x1f:
		case 0x1C:
		case 0x1D:
		case 0x1E:
		case 0x1F:
		// case 0x20 ... 0x7e:
		case 0x20:
		case 0x21:
		case 0x22:
		case 0x23:
		case 0x24:
		case 0x25:
		case 0x26:
		case 0x27:
		case 0x28:
		case 0x29:
		case 0x2A:
		case 0x2B:
		case 0x2C:
		case 0x2D:
		case 0x2E:
		case 0x2F:
		case 0x30:
		case 0x31:
		case 0x32:
		case 0x33:
		case 0x34:
		case 0x35:
		case 0x36:
		case 0x37:
		case 0x38:
		case 0x39:
		case 0x3A:
		case 0x3B:
		case 0x3C:
		case 0x3D:
		case 0x3E:
		case 0x3F:
		case 0x40:
		case 0x41:
		case 0x42:
		case 0x43:
		case 0x44:
		case 0x45:
		case 0x46:
		case 0x47:
		case 0x48:
		case 0x49:
		case 0x4A:
		case 0x4B:
		case 0x4C:
		case 0x4D:
		case 0x4E:
		case 0x4F:
		case 0x50:
		case 0x51:
		case 0x52:
		case 0x53:
		case 0x54:
		case 0x55:
		case 0x56:
		case 0x57:
		case 0x58:
		case 0x59:
		case 0x5A:
		case 0x5B:
		case 0x5C:
		case 0x5D:
		case 0x5E:
		case 0x5F:
		case 0x60:
		case 0x61:
		case 0x62:
		case 0x63:
		case 0x64:
		case 0x65:
		case 0x66:
		case 0x67:
		case 0x68:
		case 0x69:
		case 0x6A:
		case 0x6B:
		case 0x6C:
		case 0x6D:
		case 0x6E:
		case 0x6F:
		case 0x70:
		case 0x71:
		case 0x72:
		case 0x73:
		case 0x74:
		case 0x75:
		case 0x76:
		case 0x77:
		case 0x78:
		case 0x79:
		case 0x7A:
		case 0x7B:
		case 0x7C:
		case 0x7D:
		case 0x7E:
			do_trans(vte, raw, STATE_NONE, ACTION_DCS_COLLECT);
			return;
		case 0x7f:
			do_trans(vte, raw, STATE_NONE, ACTION_IGNORE);
			return;
		case 0x9c:
			do_trans(vte, raw, STATE_GROUND, ACTION_NONE);
			return;
		}
		do_trans(vte, raw, STATE_NONE, ACTION_DCS_COLLECT);
		return;
	case STATE_DCS_IGNORE:
		switch (raw) {
		// case 0x00 ... 0x17:
		case 0x00:
		case 0x01:
		case 0x02:
		case 0x03:
		case 0x04:
		case 0x05:
		case 0x06:
		case 0x07:
		case 0x08:
		case 0x09:
		case 0x0A:
		case 0x0B:
		case 0x0C:
		case 0x0D:
		case 0x0E:
		case 0x0F:
		case 0x10:
		case 0x11:
		case 0x12:
		case 0x13:
		case 0x14:
		case 0x15:
		case 0x16:
		case 0x17:
		case 0x19:
		// case 0x1c ... 0x1f:
		case 0x1C:
		case 0x1D:
		case 0x1E:
		case 0x1F:
		// case 0x20 ... 0x7f:
		case 0x20:
		case 0x21:
		case 0x22:
		case 0x23:
		case 0x24:
		case 0x25:
		case 0x26:
		case 0x27:
		case 0x28:
		case 0x29:
		case 0x2A:
		case 0x2B:
		case 0x2C:
		case 0x2D:
		case 0x2E:
		case 0x2F:
		case 0x30:
		case 0x31:
		case 0x32:
		case 0x33:
		case 0x34:
		case 0x35:
		case 0x36:
		case 0x37:
		case 0x38:
		case 0x39:
		case 0x3A:
		case 0x3B:
		case 0x3C:
		case 0x3D:
		case 0x3E:
		case 0x3F:
		case 0x40:
		case 0x41:
		case 0x42:
		case 0x43:
		case 0x44:
		case 0x45:
		case 0x46:
		case 0x47:
		case 0x48:
		case 0x49:
		case 0x4A:
		case 0x4B:
		case 0x4C:
		case 0x4D:
		case 0x4E:
		case 0x4F:
		case 0x50:
		case 0x51:
		case 0x52:
		case 0x53:
		case 0x54:
		case 0x55:
		case 0x56:
		case 0x57:
		case 0x58:
		case 0x59:
		case 0x5A:
		case 0x5B:
		case 0x5C:
		case 0x5D:
		case 0x5E:
		case 0x5F:
		case 0x60:
		case 0x61:
		case 0x62:
		case 0x63:
		case 0x64:
		case 0x65:
		case 0x66:
		case 0x67:
		case 0x68:
		case 0x69:
		case 0x6A:
		case 0x6B:
		case 0x6C:
		case 0x6D:
		case 0x6E:
		case 0x6F:
		case 0x70:
		case 0x71:
		case 0x72:
		case 0x73:
		case 0x74:
		case 0x75:
		case 0x76:
		case 0x77:
		case 0x78:
		case 0x79:
		case 0x7A:
		case 0x7B:
		case 0x7C:
		case 0x7D:
		case 0x7E:
		case 0x7F:
			do_trans(vte, raw, STATE_NONE, ACTION_IGNORE);
			return;
		case 0x9c:
			do_trans(vte, raw, STATE_GROUND, ACTION_NONE);
			return;
		}
		do_trans(vte, raw, STATE_NONE, ACTION_IGNORE);
		return;
	case STATE_OSC_STRING:
		switch (raw) {
		// case 0x00 ... 0x06:
		case 0x00:
		case 0x01:
		case 0x02:
		case 0x03:
		case 0x04:
		case 0x05:
		case 0x06:
		// case 0x08 ... 0x17:
		case 0x08:
		case 0x09:
		case 0x0A:
		case 0x0B:
		case 0x0C:
		case 0x0D:
		case 0x0E:
		case 0x0F:
		case 0x10:
		case 0x11:
		case 0x12:
		case 0x13:
		case 0x14:
		case 0x15:
		case 0x16:
		case 0x17:
		case 0x19:
		// case 0x1c ... 0x1f:
		case 0x1C:
		case 0x1D:
		case 0x1E:
		case 0x1F:
			do_trans(vte, raw, STATE_NONE, ACTION_IGNORE);
			return;
		// case 0x20 ... 0x7f:
		case 0x20:
		case 0x21:
		case 0x22:
		case 0x23:
		case 0x24:
		case 0x25:
		case 0x26:
		case 0x27:
		case 0x28:
		case 0x29:
		case 0x2A:
		case 0x2B:
		case 0x2C:
		case 0x2D:
		case 0x2E:
		case 0x2F:
		case 0x30:
		case 0x31:
		case 0x32:
		case 0x33:
		case 0x34:
		case 0x35:
		case 0x36:
		case 0x37:
		case 0x38:
		case 0x39:
		case 0x3A:
		case 0x3B:
		case 0x3C:
		case 0x3D:
		case 0x3E:
		case 0x3F:
		case 0x40:
		case 0x41:
		case 0x42:
		case 0x43:
		case 0x44:
		case 0x45:
		case 0x46:
		case 0x47:
		case 0x48:
		case 0x49:
		case 0x4A:
		case 0x4B:
		case 0x4C:
		case 0x4D:
		case 0x4E:
		case 0x4F:
		case 0x50:
		case 0x51:
		case 0x52:
		case 0x53:
		case 0x54:
		case 0x55:
		case 0x56:
		case 0x57:
		case 0x58:
		case 0x59:
		case 0x5A:
		case 0x5B:
		case 0x5C:
		case 0x5D:
		case 0x5E:
		case 0x5F:
		case 0x60:
		case 0x61:
		case 0x62:
		case 0x63:
		case 0x64:
		case 0x65:
		case 0x66:
		case 0x67:
		case 0x68:
		case 0x69:
		case 0x6A:
		case 0x6B:
		case 0x6C:
		case 0x6D:
		case 0x6E:
		case 0x6F:
		case 0x70:
		case 0x71:
		case 0x72:
		case 0x73:
		case 0x74:
		case 0x75:
		case 0x76:
		case 0x77:
		case 0x78:
		case 0x79:
		case 0x7A:
		case 0x7B:
		case 0x7C:
		case 0x7D:
		case 0x7E:
		case 0x7F:
			do_trans(vte, raw, STATE_NONE, ACTION_OSC_COLLECT);
			return;
		case 0x07:
		case 0x9c:
			do_trans(vte, raw, STATE_GROUND, ACTION_NONE);
			return;
		}
		do_trans(vte, raw, STATE_NONE, ACTION_OSC_COLLECT);
		return;
	case STATE_ST_IGNORE:
		switch (raw) {
		// case 0x00 ... 0x17:
		case 0x00:
		case 0x01:
		case 0x02:
		case 0x03:
		case 0x04:
		case 0x05:
		case 0x06:
		case 0x07:
		case 0x08:
		case 0x09:
		case 0x0A:
		case 0x0B:
		case 0x0C:
		case 0x0D:
		case 0x0E:
		case 0x0F:
		case 0x10:
		case 0x11:
		case 0x12:
		case 0x13:
		case 0x14:
		case 0x15:
		case 0x16:
		case 0x17:
		case 0x19:
		// case 0x1c ... 0x1f:
		case 0x1C:
		case 0x1D:
		case 0x1E:
		case 0x1F:
		// case 0x20 ... 0x7f:
		case 0x20:
		case 0x21:
		case 0x22:
		case 0x23:
		case 0x24:
		case 0x25:
		case 0x26:
		case 0x27:
		case 0x28:
		case 0x29:
		case 0x2A:
		case 0x2B:
		case 0x2C:
		case 0x2D:
		case 0x2E:
		case 0x2F:
		case 0x30:
		case 0x31:
		case 0x32:
		case 0x33:
		case 0x34:
		case 0x35:
		case 0x36:
		case 0x37:
		case 0x38:
		case 0x39:
		case 0x3A:
		case 0x3B:
		case 0x3C:
		case 0x3D:
		case 0x3E:
		case 0x3F:
		case 0x40:
		case 0x41:
		case 0x42:
		case 0x43:
		case 0x44:
		case 0x45:
		case 0x46:
		case 0x47:
		case 0x48:
		case 0x49:
		case 0x4A:
		case 0x4B:
		case 0x4C:
		case 0x4D:
		case 0x4E:
		case 0x4F:
		case 0x50:
		case 0x51:
		case 0x52:
		case 0x53:
		case 0x54:
		case 0x55:
		case 0x56:
		case 0x57:
		case 0x58:
		case 0x59:
		case 0x5A:
		case 0x5B:
		case 0x5C:
		case 0x5D:
		case 0x5E:
		case 0x5F:
		case 0x60:
		case 0x61:
		case 0x62:
		case 0x63:
		case 0x64:
		case 0x65:
		case 0x66:
		case 0x67:
		case 0x68:
		case 0x69:
		case 0x6A:
		case 0x6B:
		case 0x6C:
		case 0x6D:
		case 0x6E:
		case 0x6F:
		case 0x70:
		case 0x71:
		case 0x72:
		case 0x73:
		case 0x74:
		case 0x75:
		case 0x76:
		case 0x77:
		case 0x78:
		case 0x79:
		case 0x7A:
		case 0x7B:
		case 0x7C:
		case 0x7D:
		case 0x7E:
		case 0x7F:
			do_trans(vte, raw, STATE_NONE, ACTION_IGNORE);
			return;
		case 0x9c:
			do_trans(vte, raw, STATE_GROUND, ACTION_NONE);
			return;
		}
		do_trans(vte, raw, STATE_NONE, ACTION_IGNORE);
		return;
	}

	llog_warning(vte, "unhandled input %u in state %d", raw, vte->state);
}

SHL_EXPORT
void tsm_vte_input(struct tsm_vte *vte, const char *u8, size_t len)
{
	int state;
	uint32_t ucs4;
	size_t i;

	if (!vte || !vte->con)
		return;

	++vte->parse_cnt;
	for (i = 0; i < len; ++i) {
		if (vte->flags & TSM_VTE_FLAG_7BIT_MODE) {
			if (u8[i] & 0x80)
				llog_debug(vte, "receiving 8bit character U+%d from pty while in 7bit mode", (int) u8[i]);
			parse_data(vte, u8[i] & 0x7f);
		} else if (vte->flags & TSM_VTE_FLAG_8BIT_MODE) {
			parse_data(vte, u8[i]);
		} else {
			state = tsm_utf8_mach_feed(vte->mach, u8[i]);
			if (state == TSM_UTF8_ACCEPT || state == TSM_UTF8_REJECT) {
				ucs4 = tsm_utf8_mach_get(vte->mach);
				parse_data(vte, ucs4);
			}
		}
	}
	--vte->parse_cnt;
}

SHL_EXPORT
void tsm_vte_set_backspace_sends_delete(struct tsm_vte *vte, bool enable)
{
	vte->backspace_sends_delete = enable;
}

SHL_EXPORT
bool tsm_vte_handle_keyboard(struct tsm_vte *vte, uint32_t keysym, uint32_t ascii, unsigned int mods,
							 uint32_t unicode)
{
	char val, u8[4];
	size_t len;
	uint32_t sym;

	if (!vte) {
		return false;
	}

	/* MOD1 (mostly labeled 'Alt') prepends an escape character to every
	 * input that is sent by a key.
	 * TODO: Transform this huge handler into a lookup table to save a lot
	 * of code and make such modifiers easier to implement.
	 * Also check whether altSendsEscape should be the default (xterm
	 * disables this by default, why?) and whether we should implement the
	 * fallback shifting that xterm does. */
	if (mods & TSM_ALT_MASK)
		vte->flags |= TSM_VTE_FLAG_PREPEND_ESCAPE;

	/* A user might actually use multiple layouts for keyboard input. The
	 * @keysym variable contains the actual keysym that the user used. But
	 * if this keysym is not in the ascii range, the input handler does
	 * check all other layouts that the user specified whether one of them
	 * maps the key to some ASCII keysym and provides this via @ascii.
	 * We always use the real keysym except when handling CTRL+<XY>
	 * shortcuts we use the ascii keysym. This is for compatibility to xterm
	 * et. al. so ctrl+c always works regardless of the currently active
	 * keyboard layout.
	 * But if no ascii-sym is found, we still use the real keysym. */
	sym = ascii;
	if (sym == XKB_KEY_NoSymbol)
		sym = keysym;

	if (mods & TSM_CONTROL_MASK) {
		switch (sym) {
		case XKB_KEY_2:
		case XKB_KEY_space:
			vte_write(vte, "\x00", 1);
			return true;
		case XKB_KEY_a:
		case XKB_KEY_A:
			vte_write(vte, "\x01", 1);
			return true;
		case XKB_KEY_b:
		case XKB_KEY_B:
			vte_write(vte, "\x02", 1);
			return true;
		case XKB_KEY_c:
		case XKB_KEY_C:
			vte_write(vte, "\x03", 1);
			return true;
		case XKB_KEY_d:
		case XKB_KEY_D:
			vte_write(vte, "\x04", 1);
			return true;
		case XKB_KEY_e:
		case XKB_KEY_E:
			vte_write(vte, "\x05", 1);
			return true;
		case XKB_KEY_f:
		case XKB_KEY_F:
			vte_write(vte, "\x06", 1);
			return true;
		case XKB_KEY_g:
		case XKB_KEY_G:
			vte_write(vte, "\x07", 1);
			return true;
		case XKB_KEY_h:
		case XKB_KEY_H:
			vte_write(vte, "\x08", 1);
			return true;
		case XKB_KEY_i:
		case XKB_KEY_I:
			vte_write(vte, "\x09", 1);
			return true;
		case XKB_KEY_j:
		case XKB_KEY_J:
			vte_write(vte, "\x0a", 1);
			return true;
		case XKB_KEY_k:
		case XKB_KEY_K:
			vte_write(vte, "\x0b", 1);
			return true;
		case XKB_KEY_l:
		case XKB_KEY_L:
			vte_write(vte, "\x0c", 1);
			return true;
		case XKB_KEY_m:
		case XKB_KEY_M:
			vte_write(vte, "\x0d", 1);
			return true;
		case XKB_KEY_n:
		case XKB_KEY_N:
			vte_write(vte, "\x0e", 1);
			return true;
		case XKB_KEY_o:
		case XKB_KEY_O:
			vte_write(vte, "\x0f", 1);
			return true;
		case XKB_KEY_p:
		case XKB_KEY_P:
			vte_write(vte, "\x10", 1);
			return true;
		case XKB_KEY_q:
		case XKB_KEY_Q:
			vte_write(vte, "\x11", 1);
			return true;
		case XKB_KEY_r:
		case XKB_KEY_R:
			vte_write(vte, "\x12", 1);
			return true;
		case XKB_KEY_s:
		case XKB_KEY_S:
			vte_write(vte, "\x13", 1);
			return true;
		case XKB_KEY_t:
		case XKB_KEY_T:
			vte_write(vte, "\x14", 1);
			return true;
		case XKB_KEY_u:
		case XKB_KEY_U:
			vte_write(vte, "\x15", 1);
			return true;
		case XKB_KEY_v:
		case XKB_KEY_V:
			vte_write(vte, "\x16", 1);
			return true;
		case XKB_KEY_w:
		case XKB_KEY_W:
			vte_write(vte, "\x17", 1);
			return true;
		case XKB_KEY_x:
		case XKB_KEY_X:
			vte_write(vte, "\x18", 1);
			return true;
		case XKB_KEY_y:
		case XKB_KEY_Y:
			vte_write(vte, "\x19", 1);
			return true;
		case XKB_KEY_z:
		case XKB_KEY_Z:
			vte_write(vte, "\x1a", 1);
			return true;
		case XKB_KEY_3:
		case XKB_KEY_bracketleft:
		case XKB_KEY_braceleft:
			vte_write(vte, "\x1b", 1);
			return true;
		case XKB_KEY_4:
		case XKB_KEY_backslash:
		case XKB_KEY_bar:
			vte_write(vte, "\x1c", 1);
			return true;
		case XKB_KEY_5:
		case XKB_KEY_bracketright:
		case XKB_KEY_braceright:
			vte_write(vte, "\x1d", 1);
			return true;
		case XKB_KEY_6:
		case XKB_KEY_grave:
		case XKB_KEY_asciitilde:
			vte_write(vte, "\x1e", 1);
			return true;
		case XKB_KEY_7:
		case XKB_KEY_slash:
		case XKB_KEY_question:
			vte_write(vte, "\x1f", 1);
			return true;
		case XKB_KEY_8:
			vte_write(vte, "\x7f", 1);
			return true;
		}
	}

	switch (keysym) {
	case XKB_KEY_BackSpace:
		if (vte->backspace_sends_delete)
			vte_write(vte, "\x7f", 1);
		else
			vte_write(vte, "\x08", 1);
		return true;
	case XKB_KEY_Tab:
	case XKB_KEY_KP_Tab:
		vte_write(vte, "\x09", 1);
		return true;
	case XKB_KEY_ISO_Left_Tab:
		vte_write(vte, ESC "[Z", 3);
		return true;
	case XKB_KEY_Linefeed:
		vte_write(vte, "\x0a", 1);
		return true;
	case XKB_KEY_Clear:
		vte_write(vte, "\x0b", 1);
		return true;
	/*
	 TODO: What should we do with this key? Sending XOFF is awful as
		   there is no simple way on modern keyboards to send XON
		   again. If someone wants this, we can re-eanble it and set
		   some flag.
	case XKB_KEY_Pause:
		vte_write(vte, "\x13", 1);
		return true;
	*/
	/*
	 TODO: What should we do on scroll-lock? Sending 0x14 is what
		   the specs say but it is not used today the way most
		   users would expect so we disable it. If someone wants
		   this, we can re-enable it and set some flag.
	case XKB_KEY_Scroll_Lock:
		vte_write(vte, "\x14", 1);
		return true;
	*/
	case XKB_KEY_Sys_Req:
		vte_write(vte, "\x15", 1);
		return true;
	case XKB_KEY_Escape:
		vte_write(vte, "\x1b", 1);
		return true;
	case XKB_KEY_KP_Enter:
		if (vte->flags & TSM_VTE_FLAG_KEYPAD_APPLICATION_MODE) {
			vte_write(vte, ESC "OM", 3);
			return true;
		}
		/* fallthrough */
	case XKB_KEY_Return:
		if (vte->flags & TSM_VTE_FLAG_LINE_FEED_NEW_LINE_MODE)
			vte_write(vte, "\x0d\x0a", 2);
		else
			vte_write(vte, "\x0d", 1);
		return true;
	case XKB_KEY_Find:
		vte_write(vte, ESC "[1~", 4);
		return true;
	case XKB_KEY_Insert:
		vte_write(vte, ESC "[2~", 4);
		return true;
	case XKB_KEY_Delete:
		vte_write(vte, ESC "[3~", 4);
		return true;
	case XKB_KEY_Select:
		vte_write(vte, ESC "[4~", 4);
		return true;
	case XKB_KEY_Page_Up:
	case XKB_KEY_KP_Page_Up:
		vte_write(vte, ESC "[5~", 4);
		return true;
	case XKB_KEY_KP_Page_Down:
	case XKB_KEY_Page_Down:
		vte_write(vte, ESC "[6~", 4);
		return true;
	case XKB_KEY_Up:
	case XKB_KEY_KP_Up:
		if (mods & TSM_CONTROL_MASK) {
			vte_write(vte, ESC "[1;5A", 6);
		} else if (mods & TSM_SHIFT_MASK) {
			vte_write(vte, ESC "[1;2A", 6);
		} else if (vte->flags & TSM_VTE_FLAG_CURSOR_KEY_MODE) {
			vte_write(vte, ESC "OA", 3);
		} else {
			vte_write(vte, ESC "[A", 3);
		}
		return true;
	case XKB_KEY_Down:
	case XKB_KEY_KP_Down:
		if (mods & TSM_CONTROL_MASK) {
			vte_write(vte, ESC "[1;5B", 6);
		} else if (mods & TSM_SHIFT_MASK) {
			vte_write(vte, ESC "[1;2B", 6);
		} else if (vte->flags & TSM_VTE_FLAG_CURSOR_KEY_MODE) {
			vte_write(vte, ESC "OB", 3);
		} else {
			vte_write(vte, ESC "[B", 3);
		}
		return true;
	case XKB_KEY_Right:
	case XKB_KEY_KP_Right:
		if (mods & TSM_CONTROL_MASK) {
			vte_write(vte, ESC "[1;5C", 6);
		} else if (mods & TSM_SHIFT_MASK) {
			vte_write(vte, ESC "[1;2C", 6);
		} else if (vte->flags & TSM_VTE_FLAG_CURSOR_KEY_MODE) {
			vte_write(vte, ESC "OC", 3);
		} else {
			vte_write(vte, ESC "[C", 3);
		}
		return true;
	case XKB_KEY_Left:
	case XKB_KEY_KP_Left:
		if (mods & TSM_CONTROL_MASK) {
			vte_write(vte, ESC "[1;5D", 6);
		} else if (mods & TSM_SHIFT_MASK) {
			vte_write(vte, ESC "[1;2D", 6);
		} else if (vte->flags & TSM_VTE_FLAG_CURSOR_KEY_MODE) {
			vte_write(vte, ESC "OD", 3);
		} else {
			vte_write(vte, ESC "[D", 3);
		}
		return true;
	case XKB_KEY_KP_Insert:
	case XKB_KEY_KP_0:
		if (vte->flags & TSM_VTE_FLAG_KEYPAD_APPLICATION_MODE)
			vte_write(vte, ESC "Op", 3);
		else
			vte_write(vte, "0", 1);
		return true;
	case XKB_KEY_KP_1:
		if (vte->flags & TSM_VTE_FLAG_KEYPAD_APPLICATION_MODE)
			vte_write(vte, ESC "Oq", 3);
		else
			vte_write(vte, "1", 1);
		return true;
	case XKB_KEY_KP_2:
		if (vte->flags & TSM_VTE_FLAG_KEYPAD_APPLICATION_MODE)
			vte_write(vte, ESC "Or", 3);
		else
			vte_write(vte, "2", 1);
		return true;
	case XKB_KEY_KP_3:
		if (vte->flags & TSM_VTE_FLAG_KEYPAD_APPLICATION_MODE)
			vte_write(vte, ESC "Os", 3);
		else
			vte_write(vte, "3", 1);
		return true;
	case XKB_KEY_KP_4:
		if (vte->flags & TSM_VTE_FLAG_KEYPAD_APPLICATION_MODE)
			vte_write(vte, ESC "Ot", 3);
		else
			vte_write(vte, "4", 1);
		return true;
	case XKB_KEY_KP_5:
		if (vte->flags & TSM_VTE_FLAG_KEYPAD_APPLICATION_MODE)
			vte_write(vte, ESC "Ou", 3);
		else
			vte_write(vte, "5", 1);
		return true;
	case XKB_KEY_KP_6:
		if (vte->flags & TSM_VTE_FLAG_KEYPAD_APPLICATION_MODE)
			vte_write(vte, ESC "Ov", 3);
		else
			vte_write(vte, "6", 1);
		return true;
	case XKB_KEY_KP_7:
		if (vte->flags & TSM_VTE_FLAG_KEYPAD_APPLICATION_MODE)
			vte_write(vte, ESC "Ow", 3);
		else
			vte_write(vte, "7", 1);
		return true;
	case XKB_KEY_KP_8:
		if (vte->flags & TSM_VTE_FLAG_KEYPAD_APPLICATION_MODE)
			vte_write(vte, ESC "Ox", 3);
		else
			vte_write(vte, "8", 1);
		return true;
	case XKB_KEY_KP_9:
		if (vte->flags & TSM_VTE_FLAG_KEYPAD_APPLICATION_MODE)
			vte_write(vte, ESC "Oy", 3);
		else
			vte_write(vte, "9", 1);
		return true;
	case XKB_KEY_KP_Subtract:
		if (vte->flags & TSM_VTE_FLAG_KEYPAD_APPLICATION_MODE)
			vte_write(vte, ESC "Om", 3);
		else
			vte_write(vte, "-", 1);
		return true;
	case XKB_KEY_KP_Separator:
		if (vte->flags & TSM_VTE_FLAG_KEYPAD_APPLICATION_MODE)
			vte_write(vte, ESC "Ol", 3);
		else
			vte_write(vte, ",", 1);
		return true;
	case XKB_KEY_KP_Delete:
	case XKB_KEY_KP_Decimal:
		if (vte->flags & TSM_VTE_FLAG_KEYPAD_APPLICATION_MODE)
			vte_write(vte, ESC "On", 3);
		else
			vte_write(vte, ".", 1);
		return true;
	case XKB_KEY_KP_Equal:
	case XKB_KEY_KP_Divide:
		if (vte->flags & TSM_VTE_FLAG_KEYPAD_APPLICATION_MODE)
			vte_write(vte, ESC "Oj", 3);
		else
			vte_write(vte, "/", 1);
		return true;
	case XKB_KEY_KP_Multiply:
		if (vte->flags & TSM_VTE_FLAG_KEYPAD_APPLICATION_MODE)
			vte_write(vte, ESC "Oo", 3);
		else
			vte_write(vte, "*", 1);
		return true;
	case XKB_KEY_KP_Add:
		if (vte->flags & TSM_VTE_FLAG_KEYPAD_APPLICATION_MODE)
			vte_write(vte, ESC "Ok", 3);
		else
			vte_write(vte, "+", 1);
		return true;
	case XKB_KEY_Home:
	case XKB_KEY_KP_Home:
		if (mods & TSM_CONTROL_MASK)
			vte_write(vte, ESC "[1;5H", 6);
		else if (vte->flags & TSM_VTE_FLAG_CURSOR_KEY_MODE)
			vte_write(vte, ESC "OH", 3);
		else
			vte_write(vte, ESC "[H", 3);
		return true;
	case XKB_KEY_End:
	case XKB_KEY_KP_End:
		if (mods & TSM_CONTROL_MASK)
			vte_write(vte, ESC "[1;5F", 6);
		else if (vte->flags & TSM_VTE_FLAG_CURSOR_KEY_MODE)
			vte_write(vte, ESC "OF", 3);
		else
			vte_write(vte, ESC "[F", 3);
		return true;
	case XKB_KEY_KP_Space:
		vte_write(vte, " ", 1);
		return true;
	/* TODO: check what to transmit for functions keys when
	 * shift/ctrl etc. are pressed. Every terminal behaves
	 * differently here which is really weird.
	 * We now map F4 to F14 if shift is pressed and so on for all
	 * keys. However, such mappings should rather be done via
	 * xkb-configurations and we should instead add a flags argument
	 * to the CSIs as some of the keys here already do. */
	case XKB_KEY_F1:
	case XKB_KEY_KP_F1:
		if (mods & TSM_SHIFT_MASK)
			vte_write(vte, ESC "[23~", 5);
		else
			vte_write(vte, ESC "OP", 3);
		return true;
	case XKB_KEY_F2:
	case XKB_KEY_KP_F2:
		if (mods & TSM_SHIFT_MASK)
			vte_write(vte, ESC "[24~", 5);
		else
			vte_write(vte, ESC "OQ", 3);
		return true;
	case XKB_KEY_F3:
	case XKB_KEY_KP_F3:
		if (mods & TSM_SHIFT_MASK)
			vte_write(vte, ESC "[25~", 5);
		else
			vte_write(vte, ESC "OR", 3);
		return true;
	case XKB_KEY_F4:
	case XKB_KEY_KP_F4:
		if (mods & TSM_SHIFT_MASK)
			// vte_write(vte, ESC "[1;2S", 6);
			vte_write(vte, ESC "[26~", 5);
		else
			vte_write(vte, ESC "OS", 3);
		return true;
	case XKB_KEY_F5:
		if (mods & TSM_SHIFT_MASK)
			// vte_write(vte, ESC "[15;2~", 7);
			vte_write(vte, ESC "[28~", 5);
		else
			vte_write(vte, ESC "[15~", 5);
		return true;
	case XKB_KEY_F6:
		if (mods & TSM_SHIFT_MASK)
			// vte_write(vte, ESC "[17;2~", 7);
			vte_write(vte, ESC "[29~", 5);
		else
			vte_write(vte, ESC "[17~", 5);
		return true;
	case XKB_KEY_F7:
		if (mods & TSM_SHIFT_MASK)
			// vte_write(vte, ESC "[18;2~", 7);
			vte_write(vte, ESC "[31~", 5);
		else
			vte_write(vte, ESC "[18~", 5);
		return true;
	case XKB_KEY_F8:
		if (mods & TSM_SHIFT_MASK)
			// vte_write(vte, ESC "[19;2~", 7);
			vte_write(vte, ESC "[32~", 5);
		else
			vte_write(vte, ESC "[19~", 5);
		return true;
	case XKB_KEY_F9:
		if (mods & TSM_SHIFT_MASK)
			// vte_write(vte, ESC "[20;2~", 7);
			vte_write(vte, ESC "[33~", 5);
		else
			vte_write(vte, ESC "[20~", 5);
		return true;
	case XKB_KEY_F10:
		if (mods & TSM_SHIFT_MASK)
			// vte_write(vte, ESC "[21;2~", 7);
			vte_write(vte, ESC "[34~", 5);
		else
			vte_write(vte, ESC "[21~", 5);
		return true;
	case XKB_KEY_F11:
		if (mods & TSM_SHIFT_MASK)
			vte_write(vte, ESC "[23;2~", 7);
		else
			vte_write(vte, ESC "[23~", 5);
		return true;
	case XKB_KEY_F12:
		if (mods & TSM_SHIFT_MASK)
			vte_write(vte, ESC "[24;2~", 7);
		else
			vte_write(vte, ESC "[24~", 5);
		return true;
	case XKB_KEY_F13:
		if (mods & TSM_SHIFT_MASK)
			vte_write(vte, ESC "[25;2~", 7);
		else
			vte_write(vte, ESC "[25~", 5);
		return true;
	case XKB_KEY_F14:
		if (mods & TSM_SHIFT_MASK)
			vte_write(vte, ESC "[26;2~", 7);
		else
			vte_write(vte, ESC "[26~", 5);
		return true;
	case XKB_KEY_F15:
		if (mods & TSM_SHIFT_MASK)
			vte_write(vte, ESC "[28;2~", 7);
		else
			vte_write(vte, ESC "[28~", 5);
		return true;
	case XKB_KEY_F16:
		if (mods & TSM_SHIFT_MASK)
			vte_write(vte, ESC "[29;2~", 7);
		else
			vte_write(vte, ESC "[29~", 5);
		return true;
	case XKB_KEY_F17:
		if (mods & TSM_SHIFT_MASK)
			vte_write(vte, ESC "[31;2~", 7);
		else
			vte_write(vte, ESC "[31~", 5);
		return true;
	case XKB_KEY_F18:
		if (mods & TSM_SHIFT_MASK)
			vte_write(vte, ESC "[32;2~", 7);
		else
			vte_write(vte, ESC "[32~", 5);
		return true;
	case XKB_KEY_F19:
		if (mods & TSM_SHIFT_MASK)
			vte_write(vte, ESC "[33;2~", 7);
		else
			vte_write(vte, ESC "[33~", 5);
		return true;
	case XKB_KEY_F20:
		if (mods & TSM_SHIFT_MASK)
			vte_write(vte, ESC "[34;2~", 7);
		else
			vte_write(vte, ESC "[34~", 5);
		return true;
	}

	if (unicode != TSM_VTE_INVALID) {
		if (vte->flags & TSM_VTE_FLAG_7BIT_MODE) {
			val = unicode;
			if (unicode & 0x80) {
				llog_debug(vte, "invalid keyboard input in 7bit mode U+%x; mapping to '?'", unicode);
				val = '?';
			}
			vte_write(vte, &val, 1);
		} else if (vte->flags & TSM_VTE_FLAG_8BIT_MODE) {
			val = unicode;
			if (unicode > 0xff) {
				llog_debug(vte, "invalid keyboard input in 8bit mode U+%x; mapping to '?'", unicode);
				val = '?';
			}
			vte_write_raw(vte, &val, 1);
		} else {
			len = tsm_ucs4_to_utf8(tsm_symbol_make(unicode), u8);
			vte_write_raw(vte, u8, len);
		}
		return true;
	}

	vte->flags &= ~TSM_VTE_FLAG_PREPEND_ESCAPE;
	return false;
}

bool tsm_vte_handle_mouse(struct tsm_vte *vte, unsigned int cell_x, unsigned int cell_y, unsigned int pixel_x,
						  unsigned int pixel_y, unsigned int button, unsigned int event,
						  unsigned char modifiers)
{
	char buffer[24];
	unsigned char reply_flags = 0;
	bool pressed = event & TSM_MOUSE_EVENT_PRESSED;

	/* drop move event if we don't wait for move events */
	if ((vte->mouse_mode == TSM_VTE_MOUSE_MODE_X10 || vte->mouse_event != TSM_VTE_MOUSE_EVENT_ANY)
		&& (event & TSM_MOUSE_EVENT_MOVED)) {
		return false;
	}

	if (vte->mouse_mode == TSM_VTE_MOUSE_MODE_SGR || vte->mouse_mode == TSM_VTE_MOUSE_MODE_PIXEL) {
		/* internally we use zero indexing but the xterm spec requires the
		 * top left cell to have the coordinates 1,1 */
		cell_x++;
		cell_y++;

		if (button == TSM_MOUSE_BUTTON_WHEEL_UP) {
			button = 64;
		} else if (button == TSM_MOUSE_BUTTON_WHEEL_DOWN) {
			button = 65;
		}

		reply_flags = button | modifiers;
	}

	if (vte->mouse_mode == TSM_VTE_MOUSE_MODE_X10) {
		/* + 0x20 to start in the range of visible characters
		 * and + 1 to start at 1,1 */
		cell_x += 0x21;
		cell_y += 0x21;

		if (cell_x > 0xff) {
			cell_x = 0xff;
		}

		if (cell_y > 0xff) {
			cell_y = 0xff;
		}

		if (event & TSM_MOUSE_EVENT_RELEASED) {
			/* translates to released but the information which key is
			 * released gets lost by design of this encoding scheme */
			button = 3;
		}

		reply_flags = (button | modifiers) + 0x20;
		snprintf((char *) &buffer, sizeof(buffer), "\e[M%c%c%c", reply_flags, cell_x, cell_y);

		vte_write(vte, buffer, strlen(buffer));
		return true;
	} else if (vte->mouse_mode == TSM_VTE_MOUSE_MODE_SGR && vte->mouse_event) {
		if (event & TSM_MOUSE_EVENT_MOVED) {
			if (cell_x == vte->mouse_last_col && cell_y == vte->mouse_last_row) {
				return false;
			}

			reply_flags = 35;
			pressed = true;

			vte->mouse_last_col = cell_x;
			vte->mouse_last_row = cell_y;
		}

		snprintf((char *) &buffer, sizeof(buffer), "\e[<%d;%d;%d%c", reply_flags, cell_x, cell_y,
				 pressed ? 'M' : 'm');

		vte_write(vte, buffer, strlen(buffer));
		return true;
	} else if (vte->mouse_mode == TSM_VTE_MOUSE_MODE_PIXEL && vte->mouse_event) {
		if (event == TSM_MOUSE_EVENT_MOVED) {
			reply_flags = 35;
			pressed = true;
		}

		snprintf((char *) &buffer, sizeof(buffer), "\e[<%d;%d;%d%c", reply_flags, pixel_x, pixel_y,
				 pressed ? 'M' : 'm');

		vte_write(vte, buffer, strlen(buffer));
		return true;
	}

	return false;
}<|MERGE_RESOLUTION|>--- conflicted
+++ resolved
@@ -2217,22 +2217,9 @@
 	return val;
 }
 
-<<<<<<< HEAD
-static void do_dcs_start(struct tsm_vte *vte, uint32_t val) {
+static void do_dcs_start(struct tsm_vte *vte, uint32_t val)
+{
 	vte->dcs_func = val;
-}
-
-static void do_dcs(struct tsm_vte *vte) {
-	switch (vte->dcs_func) {
-	case 'q':
-		if (vte->csi_flags & CSI_CASH) {
-			/* DECRQSS - Request Status String */
-			dcs_decrqss(vte);
-		}
-		break;
-	default:
-		llog_debug(vte, "unhandled DCS sequence %c", vte->dcs_func);
-	}
 }
 
 static void dcs_decrqss(struct tsm_vte *vte)
@@ -2248,27 +2235,27 @@
 		// replacing the Pt with the corresponding CSI string
 		if (vte->cattr.bold) {
 			buf1[i] = ';';
-			buf1[i+1] = '1';
+			buf1[i + 1] = '1';
 			i += 2;
 		}
 		if (vte->cattr.italic) {
 			buf1[i] = ';';
-			buf1[i+1] = '3';
+			buf1[i + 1] = '3';
 			i += 2;
 		}
 		if (vte->cattr.underline) {
 			buf1[i] = ';';
-			buf1[i+1] = '4';
+			buf1[i + 1] = '4';
 			i += 2;
 		}
 		if (vte->cattr.blink) {
 			buf1[i] = ';';
-			buf1[i+1] = '5';
+			buf1[i + 1] = '5';
 			i += 2;
 		}
 		if (vte->cattr.inverse) {
 			buf1[i] = ';';
-			buf1[i+1] = '7';
+			buf1[i + 1] = '7';
 			i += 2;
 		}
 		if (vte->cattr.fccode >= 0) {
@@ -2293,7 +2280,7 @@
 		}
 		buf1[i] = 0;
 
-		len = snprintf(buf2, sizeof(buf2), ESC "P1$r0%sm" ESC '\\', buf1);
+		len = snprintf(buf2, sizeof(buf2), ESC "P1$r0%sm" ESC "\\", buf1);
 		if (len < sizeof(buf2)) {
 			vte_write(vte, buf2, len);
 		}
@@ -2302,11 +2289,22 @@
 	}
 }
 
-static void do_osc_collect(struct tsm_vte *vte, uint32_t val) {
-=======
+static void do_dcs(struct tsm_vte *vte)
+{
+	switch (vte->dcs_func) {
+	case 'q':
+		if (vte->csi_flags & CSI_CASH) {
+			/* DECRQSS - Request Status String */
+			dcs_decrqss(vte);
+		}
+		break;
+	default:
+		llog_debug(vte, "unhandled DCS sequence %c", vte->dcs_func);
+	}
+}
+
 static void do_osc_collect(struct tsm_vte *vte, uint32_t val)
 {
->>>>>>> c477e0c9
 	char buf[4];
 	int len = tsm_ucs4_to_utf8(val, buf);
 	if (vte->osc_len + len > sizeof(vte->osc_arg) - 1) {
@@ -2333,56 +2331,6 @@
 	tsm_symbol_t sym;
 
 	switch (action) {
-<<<<<<< HEAD
-		case ACTION_NONE:
-			/* do nothing */
-			return;
-		case ACTION_IGNORE:
-			/* ignore character */
-			break;
-		case ACTION_PRINT:
-			sym = tsm_symbol_make(vte_map(vte, data));
-			write_console(vte, sym);
-			break;
-		case ACTION_EXECUTE:
-			do_execute(vte, data);
-			break;
-		case ACTION_CLEAR:
-			do_clear(vte);
-			break;
-		case ACTION_COLLECT:
-			do_collect(vte, data);
-			break;
-		case ACTION_PARAM:
-			do_param(vte, data);
-			break;
-		case ACTION_ESC_DISPATCH:
-			do_esc(vte, data);
-			break;
-		case ACTION_CSI_DISPATCH:
-			do_csi(vte, data);
-			break;
-		case ACTION_DCS_START:
-			do_dcs_start(vte, data);
-			break;
-		case ACTION_DCS_COLLECT:
-			do_osc_collect(vte, data);
-			break;
-		case ACTION_DCS_END:
-			do_dcs(vte);
-			break;
-		case ACTION_OSC_START:
-			do_clear(vte);
-			break;
-		case ACTION_OSC_COLLECT:
-			do_osc_collect(vte, data);
-			break;
-		case ACTION_OSC_END:
-			do_osc_end(vte);
-			break;
-		default:
-			llog_warning(vte, "invalid action %d", action);
-=======
 	case ACTION_NONE:
 		/* do nothing */
 		return;
@@ -2412,10 +2360,13 @@
 		do_csi(vte, data);
 		break;
 	case ACTION_DCS_START:
+		do_dcs_start(vte, data);
 		break;
 	case ACTION_DCS_COLLECT:
+		do_osc_collect(vte, data);
 		break;
 	case ACTION_DCS_END:
+		do_dcs(vte);
 		break;
 	case ACTION_OSC_START:
 		do_clear(vte);
@@ -2428,7 +2379,6 @@
 		break;
 	default:
 		llog_warning(vte, "invalid action %d", action);
->>>>>>> c477e0c9
 	}
 }
 
